language: rust
branches:
  only:
    - master
rust:
  - stable
  - nightly
matrix:
  allow_failures:
    - rust: nightly
script:
  - cargo check --all --tests --benches
  - cargo test --all
<<<<<<< HEAD
  - cd trie-db && cargo check --no-default-features
  - cd ../memory-db && cargo check --no-default-features
=======
 
>>>>>>> 5422039b
<|MERGE_RESOLUTION|>--- conflicted
+++ resolved
@@ -11,9 +11,5 @@
 script:
   - cargo check --all --tests --benches
   - cargo test --all
-<<<<<<< HEAD
   - cd trie-db && cargo check --no-default-features
   - cd ../memory-db && cargo check --no-default-features
-=======
- 
->>>>>>> 5422039b
