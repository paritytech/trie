// Copyright 2017, 2018 Parity Technologies
//
// Licensed under the Apache License, Version 2.0 (the "License");
// you may not use this file except in compliance with the License.
// You may obtain a copy of the License at
//
//     http://www.apache.org/licenses/LICENSE-2.0
//
// Unless required by applicable law or agreed to in writing, software
// distributed under the License is distributed on an "AS IS" BASIS,
// WITHOUT WARRANTIES OR CONDITIONS OF ANY KIND, either express or implied.
// See the License for the specific language governing permissions and
// limitations under the License.

//! Reference implementation of a streamer.

use std::fmt;
use std::iter::once;
use std::marker::PhantomData;
use std::ops::Range;
use parity_scale_codec::{Decode, Input, Output, Encode, Compact, Error as CodecError};
use trie_root::Hasher;

use trie_db::{
	node::{NibbleSlicePlan, NodePlan, NodeHandlePlan},
	triedbmut::ChildReference,
	DBValue,
	trie_visit,
	TrieBuilderHybrid,
	TrieBuilder,
	TrieRoot,
	TrieRootHybrid,
	Partial,
	HasherHybrid,
	BinaryHasher,
	ChildProofHeader,
	HashesPlan,
	binary_additional_hashes,
};
use std::borrow::Borrow;

<<<<<<< HEAD
pub use trie_db::{
	decode_compact, encode_compact, HashDBHybrid, HashDBHybridDyn,
	nibble_ops, NibbleSlice, NibbleVec, NodeCodec, proof, Record, Recorder, NodeCodecHybrid,
	Trie, TrieConfiguration, TrieDB, TrieDBIterator, TrieDBMut, TrieDBNodeIterator, TrieError,
	TrieIterator, TrieLayout, TrieMut, Bitmap, BITMAP_LENGTH, Lookup,
=======
use trie_db::{
	nibble_ops, NodeCodec,
	Trie, TrieConfiguration,
	TrieLayout, TrieMut,
>>>>>>> e41dc3be
};
pub use trie_root::TrieStream;
pub mod node {
	pub use trie_db::node::Node;
}

/// Reference hasher is a keccak hasher with hybrid ordered trie implementation.
pub type RefHasher = ordered_trie::OrderedTrieHasher<blake2::Blake2Hasher, keccak_hasher::KeccakHasher>;
//pub type RefHasher = ordered_trie::OrderedTrieHasher<blake2::Blake2Hasher, blake2::Blake2Hasher>;
//pub type RefHasher = ordered_trie::OrderedTrieHasher<keccak_hasher::KeccakHasher>;

/// Trie layout using extension nodes.
pub struct ExtensionLayout;


impl TrieLayout for ExtensionLayout {
	const USE_EXTENSION: bool = true;
<<<<<<< HEAD
	const HYBRID_HASH: bool = false;
	type Hash = RefHasher;
	type Codec = ReferenceNodeCodec<RefHasher>;
=======
	const ALLOW_EMPTY: bool = false;
	type Hash = KeccakHasher;
	type Codec = ReferenceNodeCodec<KeccakHasher>;
>>>>>>> e41dc3be
}

impl TrieConfiguration for ExtensionLayout { }

/// Trie layout using extension nodes.
pub struct ExtensionLayoutHybrid;

impl TrieLayout for ExtensionLayoutHybrid {
	const USE_EXTENSION: bool = true;
	const HYBRID_HASH: bool = true;
	type Hash = RefHasher;
	type Codec = ReferenceNodeCodec<RefHasher>;
}

impl TrieConfiguration for ExtensionLayoutHybrid { }


/// Trie layout without extension nodes, allowing
/// generic hasher.
pub struct GenericNoExtensionLayout<H>(PhantomData<H>);

impl<H: HasherHybrid> TrieLayout for GenericNoExtensionLayout<H> {
	const USE_EXTENSION: bool = false;
<<<<<<< HEAD
	const HYBRID_HASH: bool = false;
=======
	const ALLOW_EMPTY: bool = false;
>>>>>>> e41dc3be
	type Hash = H;
	type Codec = ReferenceNodeCodecNoExt<H>;
}

<<<<<<< HEAD
impl<H: HasherHybrid> TrieConfiguration for GenericNoExtensionLayout<H> { }
=======
/// Trie that allows empty values
pub struct AllowEmptyLayout;

impl TrieLayout for AllowEmptyLayout {
	const USE_EXTENSION: bool = true;
	const ALLOW_EMPTY: bool = true;
	type Hash = KeccakHasher;
	type Codec = ReferenceNodeCodec<KeccakHasher>;
}

impl<H: Hasher> TrieConfiguration for GenericNoExtensionLayout<H> { }
>>>>>>> e41dc3be

/// Trie layout without extension nodes.
pub type NoExtensionLayout = GenericNoExtensionLayout<RefHasher>;

/// Trie layout without extension nodes, allowing
/// generic hasher.
pub struct GenericNoExtensionLayoutHybrid<H>(PhantomData<H>);

impl<H: HasherHybrid> TrieLayout for GenericNoExtensionLayoutHybrid<H> {
	const USE_EXTENSION: bool = false;
	const HYBRID_HASH: bool = true;
	type Hash = H;
	type Codec = ReferenceNodeCodecNoExt<H>;
}

impl<H: HasherHybrid> TrieConfiguration for GenericNoExtensionLayoutHybrid<H> { }

/// Trie layout without extension nodes.
pub type NoExtensionLayoutHybrid = GenericNoExtensionLayoutHybrid<RefHasher>;


pub type RefTrieDB<'a> = trie_db::TrieDB<'a, ExtensionLayout>;
pub type RefTrieDBMut<'a> = trie_db::TrieDBMut<'a, ExtensionLayout>;
<<<<<<< HEAD
=======
pub type RefTrieDBMutNoExt<'a> = trie_db::TrieDBMut<'a, NoExtensionLayout>;
pub type RefTrieDBMutAllowEmpty<'a> = trie_db::TrieDBMut<'a, AllowEmptyLayout>;
>>>>>>> e41dc3be
pub type RefFatDB<'a> = trie_db::FatDB<'a, ExtensionLayout>;
pub type RefFatDBMut<'a> = trie_db::FatDBMut<'a, ExtensionLayout>;
pub type RefSecTrieDB<'a> = trie_db::SecTrieDB<'a, ExtensionLayout>;
pub type RefSecTrieDBMut<'a> = trie_db::SecTrieDBMut<'a, ExtensionLayout>;
pub type RefLookup<'a, Q> = trie_db::Lookup<'a, ExtensionLayout, Q>;
pub type RefLookupHybrid<'a, Q> = trie_db::Lookup<'a, ExtensionLayoutHybrid, Q>;
pub type RefLookupNoExt<'a, Q> = trie_db::Lookup<'a, NoExtensionLayout, Q>;
pub type RefLookupNoExtHybrid<'a, Q> = trie_db::Lookup<'a, NoExtensionLayoutHybrid, Q>;


pub fn reference_trie_root<T: TrieLayout, I, A, B>(input: I) -> <T::Hash as Hasher>::Out where
	I: IntoIterator<Item = (A, B)>,
	A: AsRef<[u8]> + Ord + fmt::Debug,
	B: AsRef<[u8]> + fmt::Debug,
{
	if T::HYBRID_HASH {
		unimplemented!("trie_root does not implement hybrid hash, iter_build does")
	}
	if T::USE_EXTENSION {
		trie_root::trie_root::<T::Hash, ReferenceTrieStream, _, _, _>(input)
	} else {
		trie_root::trie_root_no_extension::<T::Hash, ReferenceTrieStreamNoExt, _, _, _>(input)
	}
}

fn data_sorted_unique<I, A: Ord, B>(input: I) -> Vec<(A, B)>
	where
		I: IntoIterator<Item = (A, B)>,
{
	let mut m = std::collections::BTreeMap::new();
	for (k,v) in input {
		let _ = m.insert(k,v); // latest value for uniqueness
	}
	m.into_iter().collect()
}

pub fn reference_trie_root_iter_build<T, I, A, B>(input: I) -> <T::Hash as Hasher>::Out where
	T: TrieLayout,
	I: IntoIterator<Item = (A, B)>,
	A: AsRef<[u8]> + Ord + fmt::Debug,
	B: AsRef<[u8]> + fmt::Debug,
{
	match T::HYBRID_HASH {
		true => {
			let mut cb = trie_db::TrieRootHybrid::<T::Hash, _>::default();
			trie_visit::<T, _, _, _, _>(data_sorted_unique(input), &mut cb);
			cb.root.unwrap_or(Default::default())
		},
		false => {
			let mut cb = trie_db::TrieRoot::<T::Hash, _>::default();
			trie_visit::<T, _, _, _, _>(data_sorted_unique(input), &mut cb);
			cb.root.unwrap_or(Default::default())
		},
	}
}

const EMPTY_TRIE: u8 = 0;
const LEAF_NODE_OFFSET: u8 = 1;
const EXTENSION_NODE_OFFSET: u8 = 128;
const BRANCH_NODE_NO_VALUE: u8 = 254;
const BRANCH_NODE_WITH_VALUE: u8 = 255;
const LEAF_NODE_OVER: u8 = EXTENSION_NODE_OFFSET - LEAF_NODE_OFFSET;
const EXTENSION_NODE_OVER: u8 = BRANCH_NODE_NO_VALUE - EXTENSION_NODE_OFFSET;
const LEAF_NODE_LAST: u8 = EXTENSION_NODE_OFFSET - 1;
const EXTENSION_NODE_LAST: u8 = BRANCH_NODE_NO_VALUE - 1;

// Constant use with no extensino trie codec.
const EMPTY_TRIE_NO_EXT: u8 = 0;
const NIBBLE_SIZE_BOUND_NO_EXT: usize = u16::max_value() as usize;
const LEAF_PREFIX_MASK_NO_EXT: u8 = 0b_01 << 6;
const BRANCH_WITHOUT_MASK_NO_EXT: u8 = 0b_10 << 6;
const BRANCH_WITH_MASK_NO_EXT: u8 = 0b_11 << 6;

/// Create a leaf/extension node, encoding a number of nibbles. Note that this
/// cannot handle a number of nibbles that is zero or greater than 125 and if
/// you attempt to do so *IT WILL PANIC*.
fn fuse_nibbles_node<'a>(nibbles: &'a [u8], leaf: bool) -> impl Iterator<Item = u8> + 'a {
	debug_assert!(
		nibbles.len() < LEAF_NODE_OVER.min(EXTENSION_NODE_OVER) as usize,
		"nibbles length too long. what kind of size of key are you trying to include in the trie!?!"
	);
	let first_byte = if leaf {
		LEAF_NODE_OFFSET
	} else {
		EXTENSION_NODE_OFFSET
	} + nibbles.len() as u8;

	once(first_byte)
		.chain(if nibbles.len() % 2 == 1 { Some(nibbles[0]) } else { None })
		.chain(nibbles[nibbles.len() % 2..].chunks(2).map(|ch| ch[0] << 4 | ch[1]))
}

enum NodeKindNoExt {
	Leaf,
	BranchNoValue,
	BranchWithValue,
}

/// Create a leaf or branch node header followed by its encoded partial nibbles.
fn fuse_nibbles_node_no_extension<'a>(
	nibbles: &'a [u8],
	kind: NodeKindNoExt,
) -> impl Iterator<Item = u8> + 'a {
	let size = ::std::cmp::min(NIBBLE_SIZE_BOUND_NO_EXT, nibbles.len());

	let iter_start = match kind {
		NodeKindNoExt::Leaf => size_and_prefix_iterator(size, LEAF_PREFIX_MASK_NO_EXT),
		NodeKindNoExt::BranchNoValue => size_and_prefix_iterator(size, BRANCH_WITHOUT_MASK_NO_EXT),
		NodeKindNoExt::BranchWithValue => size_and_prefix_iterator(size, BRANCH_WITH_MASK_NO_EXT),
	};
	iter_start
		.chain(if nibbles.len() % 2 == 1 { Some(nibbles[0]) } else { None })
		.chain(nibbles[nibbles.len() % 2..].chunks(2).map(|ch| ch[0] << 4 | ch[1]))
}

/// Encoding of branch header and children bitmap (for trie stream radix 16).
/// For stream variant with extension.
fn branch_node(has_value: bool, has_children: impl Iterator<Item = bool>) -> [u8; 3] {
	let mut result = [0, 0, 0];
	branch_node_buffered(has_value, has_children, &mut result[..]);
	result
}

/// Encoding of branch header and children bitmap for any radix.
/// For codec/stream variant with extension.
fn branch_node_buffered<I: Iterator<Item = bool>>(
	has_value: bool,
	has_children: I,
	output: &mut[u8],
) {
	let first = if has_value {
		BRANCH_NODE_WITH_VALUE
	} else {
		BRANCH_NODE_NO_VALUE
	};
	output[0] = first;
	Bitmap::encode(has_children, &mut output[1..]);
}

/// Encoding of children bitmap (for trie stream radix 16).
/// For stream variant without extension.
fn branch_node_bit_mask(has_children: impl Iterator<Item = bool>) -> (u8, u8) {
	let mut bitmap: u16 = 0;
	let mut cursor: u16 = 1;
	for v in has_children {
		if v { bitmap |= cursor }
		cursor <<= 1;
	}
	((bitmap % 256 ) as u8, (bitmap / 256 ) as u8)
}

/// Reference implementation of a `TrieStream` with extension nodes.
#[derive(Default, Clone)]
pub struct ReferenceTrieStream {
	buffer: Vec<u8>
}

impl TrieStream for ReferenceTrieStream {
	fn new() -> Self {
		ReferenceTrieStream {
			buffer: Vec::new()
		}
	}

	fn append_empty_data(&mut self) {
		self.buffer.push(EMPTY_TRIE);
	}

	fn append_leaf(&mut self, key: &[u8], value: &[u8]) {
		self.buffer.extend(fuse_nibbles_node(key, true));
		value.encode_to(&mut self.buffer);
	}

	fn begin_branch(
		&mut self,
		maybe_key: Option<&[u8]>,
		maybe_value: Option<&[u8]>,
		has_children: impl Iterator<Item = bool>,
	) {
		self.buffer.extend(&branch_node(maybe_value.is_some(), has_children));
		if let Some(partial) = maybe_key {
			// should not happen
			self.buffer.extend(fuse_nibbles_node(partial, false));
		}
		if let Some(value) = maybe_value {
			value.encode_to(&mut self.buffer);
		}
	}

	fn append_extension(&mut self, key: &[u8]) {
		self.buffer.extend(fuse_nibbles_node(key, false));
	}

	fn append_substream<H: Hasher>(&mut self, other: Self) {
		let data = other.out();
		match data.len() {
			0..=31 => data.encode_to(&mut self.buffer),
			_ => H::hash(&data).as_ref().encode_to(&mut self.buffer),
		}
	}

	fn out(self) -> Vec<u8> { self.buffer }
}

/// Reference implementation of a `TrieStream` without extension.
#[derive(Default, Clone)]
pub struct ReferenceTrieStreamNoExt {
	buffer: Vec<u8>
}

impl TrieStream for ReferenceTrieStreamNoExt {
	fn new() -> Self {
		ReferenceTrieStreamNoExt {
			buffer: Vec::new()
		}
	}

	fn append_empty_data(&mut self) {
		self.buffer.push(EMPTY_TRIE_NO_EXT);
	}

	fn append_leaf(&mut self, key: &[u8], value: &[u8]) {
		self.buffer.extend(fuse_nibbles_node_no_extension(key, NodeKindNoExt::Leaf));
		value.encode_to(&mut self.buffer);
	}

	fn begin_branch(
		&mut self,
		maybe_key: Option<&[u8]>,
		maybe_value: Option<&[u8]>,
		has_children: impl Iterator<Item = bool>
	) {
		if let Some(partial) = maybe_key {
			if maybe_value.is_some() {
				self.buffer.extend(
					fuse_nibbles_node_no_extension(partial, NodeKindNoExt::BranchWithValue)
				);
			} else {
				self.buffer.extend(
					fuse_nibbles_node_no_extension(partial, NodeKindNoExt::BranchNoValue)
				);
			}
			let bitmap = branch_node_bit_mask(has_children);
			self.buffer.extend([bitmap.0, bitmap.1].iter());
		} else {
			// should not happen
			self.buffer.extend(&branch_node(maybe_value.is_some(), has_children));
		}
		if let Some(value) = maybe_value {
			value.encode_to(&mut self.buffer);
		}
	}

	fn append_extension(&mut self, _key: &[u8]) {
		// should not happen
	}

	fn append_substream<H: Hasher>(&mut self, other: Self) {
		let data = other.out();
		match data.len() {
			0..=31 => data.encode_to(&mut self.buffer),
			_ => H::hash(&data).as_ref().encode_to(&mut self.buffer),
		}
	}

	fn out(self) -> Vec<u8> { self.buffer }
}

/// A node header.
#[derive(Copy, Clone, PartialEq, Eq, Debug)]
enum NodeHeader {
	Null,
	Branch(bool),
	Extension(usize),
	Leaf(usize),
}

/// A node header no extension.
#[derive(Copy, Clone, PartialEq, Eq, Debug)]
enum NodeHeaderNoExt {
	Null,
	Branch(bool, usize),
	Leaf(usize),
}

impl NodeHeader {
	fn is_branch(first_byte: u8) -> bool {
		first_byte == BRANCH_NODE_NO_VALUE
			|| first_byte == BRANCH_NODE_NO_VALUE
	}
}

impl Encode for NodeHeader {
	fn encode_to<T: Output + ?Sized>(&self, output: &mut T) {
		match self {
			NodeHeader::Null => output.push_byte(EMPTY_TRIE),
			NodeHeader::Branch(true) => output.push_byte(BRANCH_NODE_WITH_VALUE),
			NodeHeader::Branch(false) => output.push_byte(BRANCH_NODE_NO_VALUE),
			NodeHeader::Leaf(nibble_count) =>
				output.push_byte(LEAF_NODE_OFFSET + *nibble_count as u8),
			NodeHeader::Extension(nibble_count) =>
				output.push_byte(EXTENSION_NODE_OFFSET + *nibble_count as u8),
		}
	}
}

/// Encode and allocate node type header (type and size), and partial value.
/// It uses an iterator over encoded partial bytes as input.
fn size_and_prefix_iterator(size: usize, prefix: u8) -> impl Iterator<Item = u8> {
	let size = ::std::cmp::min(NIBBLE_SIZE_BOUND_NO_EXT, size);

	let l1 = std::cmp::min(62, size);
	let (first_byte, mut rem) = if size == l1 {
		(once(prefix + l1 as u8), 0)
	} else {
		(once(prefix + 63), size - l1)
	};
	let next_bytes = move || {
		if rem > 0 {
			if rem < 256 {
				let result = rem - 1;
				rem = 0;
				Some(result as u8)
			} else {
				rem = rem.saturating_sub(255);
				Some(255)
			}
		} else {
			None
		}
	};
	first_byte.chain(::std::iter::from_fn(next_bytes))
}

fn encode_size_and_prefix(size: usize, prefix: u8, out: &mut (impl Output + ?Sized)) {
	for b in size_and_prefix_iterator(size, prefix) {
		out.push_byte(b)
	}
}

fn decode_size<I: Input>(first: u8, input: &mut I) -> Result<usize, CodecError> {
	let mut result = (first & 255u8 >> 2) as usize;
	if result < 63 {
		return Ok(result);
	}
	result -= 1;
	while result <= NIBBLE_SIZE_BOUND_NO_EXT {
		let n = input.read_byte()? as usize;
		if n < 255 {
			return Ok(result + n + 1);
		}
		result += 255;
	}
	Err("Size limit reached for a nibble slice".into())
}

impl Encode for NodeHeaderNoExt {
	fn encode_to<T: Output + ?Sized>(&self, output: &mut T) {
		match self {
			NodeHeaderNoExt::Null => output.push_byte(EMPTY_TRIE_NO_EXT),
			NodeHeaderNoExt::Branch(true, nibble_count)	=>
				encode_size_and_prefix(*nibble_count, BRANCH_WITH_MASK_NO_EXT, output),
			NodeHeaderNoExt::Branch(false, nibble_count) =>
				encode_size_and_prefix(*nibble_count, BRANCH_WITHOUT_MASK_NO_EXT, output),
			NodeHeaderNoExt::Leaf(nibble_count) =>
				encode_size_and_prefix(*nibble_count, LEAF_PREFIX_MASK_NO_EXT, output),
		}
	}
}

impl Decode for NodeHeader {
	fn decode<I: Input>(input: &mut I) -> Result<Self, CodecError> {
		Ok(match input.read_byte()? {
			EMPTY_TRIE => NodeHeader::Null,
			BRANCH_NODE_NO_VALUE => NodeHeader::Branch(false),
			BRANCH_NODE_WITH_VALUE => NodeHeader::Branch(true),
			i @ LEAF_NODE_OFFSET ..= LEAF_NODE_LAST =>
				NodeHeader::Leaf((i - LEAF_NODE_OFFSET) as usize),
			i @ EXTENSION_NODE_OFFSET ..= EXTENSION_NODE_LAST =>
				NodeHeader::Extension((i - EXTENSION_NODE_OFFSET) as usize),
		})
	}
}

impl NodeHeaderNoExt {
	fn is_branch(first_byte: u8) -> bool {
		let first_byte = first_byte & (0b11 << 6);
		first_byte == BRANCH_WITHOUT_MASK_NO_EXT
			|| first_byte == BRANCH_WITH_MASK_NO_EXT
	}
}

impl Decode for NodeHeaderNoExt {
	fn decode<I: Input>(input: &mut I) -> Result<Self, CodecError> {
		let i = input.read_byte()?;
		if i == EMPTY_TRIE_NO_EXT {
			return Ok(NodeHeaderNoExt::Null);
		}
		match i & (0b11 << 6) {
			LEAF_PREFIX_MASK_NO_EXT =>
				Ok(NodeHeaderNoExt::Leaf(decode_size(i, input)?)),
			BRANCH_WITHOUT_MASK_NO_EXT =>
				Ok(NodeHeaderNoExt::Branch(false, decode_size(i, input)?)),
			BRANCH_WITH_MASK_NO_EXT =>
				Ok(NodeHeaderNoExt::Branch(true, decode_size(i, input)?)),
			// do not allow any special encoding
			_ => Err("Unknown type of node".into()),
		}
	}
}

/// Simple reference implementation of a `NodeCodec`.
#[derive(Default, Clone)]
pub struct ReferenceNodeCodec<H>(PhantomData<H>);

/// Simple reference implementation of a `NodeCodec`.
/// Even if implementation follows initial specification of
/// https://github.com/w3f/polkadot-re-spec/issues/8, this may
/// not follow it in the future, it is mainly the testing codec without extension node.
#[derive(Default, Clone)]
pub struct ReferenceNodeCodecNoExt<H>(PhantomData<H>);

fn partial_to_key(partial: Partial, offset: u8, over: u8) -> Vec<u8> {
	let number_nibble_encoded = (partial.0).0 as usize;
	let nibble_count = partial.1.len() * nibble_ops::NIBBLE_PER_BYTE + number_nibble_encoded;
	assert!(nibble_count < over as usize);
	let mut output = vec![offset + nibble_count as u8];
	if number_nibble_encoded > 0 {
		output.push(nibble_ops::pad_right((partial.0).1));
	}
	output.extend_from_slice(&partial.1[..]);
	output
}

fn partial_from_iterator_to_key<I: Iterator<Item = u8>>(
	partial: I,
	nibble_count: usize,
	offset: u8,
	over: u8,
) -> Vec<u8> {
	assert!(nibble_count < over as usize);
	let mut output = Vec::with_capacity(1 + (nibble_count / nibble_ops::NIBBLE_PER_BYTE));
	output.push(offset + nibble_count as u8);
	output.extend(partial);
	output
}

fn partial_from_iterator_encode<I: Iterator<Item = u8>>(
	partial: I,
	nibble_count: usize,
	node_kind: NodeKindNoExt,
) -> Vec<u8> {
	let nibble_count = ::std::cmp::min(NIBBLE_SIZE_BOUND_NO_EXT, nibble_count);

	let mut output = Vec::with_capacity(3 + (nibble_count / nibble_ops::NIBBLE_PER_BYTE));
	match node_kind {
		NodeKindNoExt::Leaf =>
			NodeHeaderNoExt::Leaf(nibble_count).encode_to(&mut output),
		NodeKindNoExt::BranchWithValue =>
			NodeHeaderNoExt::Branch(true, nibble_count).encode_to(&mut output),
		NodeKindNoExt::BranchNoValue =>
			NodeHeaderNoExt::Branch(false, nibble_count).encode_to(&mut output),
	};
	output.extend(partial);
	output
}

fn partial_encode(partial: Partial, node_kind: NodeKindNoExt) -> Vec<u8> {
	let number_nibble_encoded = (partial.0).0 as usize;
	let nibble_count = partial.1.len() * nibble_ops::NIBBLE_PER_BYTE + number_nibble_encoded;

	let nibble_count = ::std::cmp::min(NIBBLE_SIZE_BOUND_NO_EXT, nibble_count);

	let mut output = Vec::with_capacity(3 + partial.1.len());
	match node_kind {
		NodeKindNoExt::Leaf =>
			NodeHeaderNoExt::Leaf(nibble_count).encode_to(&mut output),
		NodeKindNoExt::BranchWithValue =>
			NodeHeaderNoExt::Branch(true, nibble_count).encode_to(&mut output),
		NodeKindNoExt::BranchNoValue =>
			NodeHeaderNoExt::Branch(false, nibble_count).encode_to(&mut output),
	};
	if number_nibble_encoded > 0 {
		output.push(nibble_ops::pad_right((partial.0).1));
	}
	output.extend_from_slice(&partial.1[..]);
	output
}

struct ByteSliceInput<'a> {
	data: &'a [u8],
	offset: usize,
}

impl<'a> ByteSliceInput<'a> {
	fn new(data: &'a [u8]) -> Self {
		ByteSliceInput {
			data,
			offset: 0,
		}
	}

	fn take(&mut self, count: usize) -> Result<Range<usize>, CodecError> {
		if self.offset + count > self.data.len() {
			return Err("out of data".into());
		}

		let range = self.offset..(self.offset + count);
		self.offset += count;
		Ok(range)
	}
}

impl<'a> Input for ByteSliceInput<'a> {
	fn remaining_len(&mut self) -> Result<Option<usize>, CodecError> {
		let remaining = if self.offset <= self.data.len() {
			Some(self.data.len() - self.offset)
		} else {
			None
		};
		Ok(remaining)
	}

	fn read(&mut self, into: &mut [u8]) -> Result<(), CodecError> {
		let range = self.take(into.len())?;
		into.copy_from_slice(&self.data[range]);
		Ok(())
	}

	fn read_byte(&mut self) -> Result<u8, CodecError> {
		if self.offset + 1 > self.data.len() {
			return Err("out of data".into());
		}

		let byte = self.data[self.offset];
		self.offset += 1;
		Ok(byte)
	}
}

impl<H: Hasher> ReferenceNodeCodec<H> {
	fn decode_plan_internal(
		data: &[u8],
		is_proof: bool,
	) -> ::std::result::Result<(NodePlan, usize), <Self as NodeCodec>::Error> {
		let mut result_offset = 0;
		let mut input = ByteSliceInput::new(data);
		let node = match NodeHeader::decode(&mut input)? {
			NodeHeader::Null => NodePlan::Empty,
			NodeHeader::Branch(has_value) => {
				let bitmap_range = input.take(BITMAP_LENGTH)?;
				let bitmap = Bitmap::decode(&data[bitmap_range]);

				let value = if has_value {
					let count = <Compact<u32>>::decode(&mut input)?.0 as usize;
					Some(input.take(count)?)
				} else {
					None
				};
				result_offset = input.offset;
				let mut children = [
					None, None, None, None, None, None, None, None,
					None, None, None, None, None, None, None, None,
				];
				for i in 0..nibble_ops::NIBBLE_LENGTH {
					if bitmap.value_at(i) {
						if is_proof {
							children[i] = Some(NodeHandlePlan::Inline(Range { start: 0, end: 0 }));
						} else {
							let count = <Compact<u32>>::decode(&mut input)?.0 as usize;
							let range = input.take(count)?;
							children[i] = Some(if count == H::LENGTH {
								NodeHandlePlan::Hash(range)
							} else {
								NodeHandlePlan::Inline(range)
							});
						}
					}
				}
				NodePlan::Branch { value, children }
			}
			NodeHeader::Extension(nibble_count) => {
				let partial = input.take(
					(nibble_count + (nibble_ops::NIBBLE_PER_BYTE - 1)) / nibble_ops::NIBBLE_PER_BYTE
				)?;
				let partial_padding = nibble_ops::number_padding(nibble_count);
				let count = <Compact<u32>>::decode(&mut input)?.0 as usize;
				let range = input.take(count)?;
				let child = if count == H::LENGTH {
					NodeHandlePlan::Hash(range)
				} else {
					NodeHandlePlan::Inline(range)
				};
				NodePlan::Extension {
					partial: NibbleSlicePlan::new(partial, partial_padding),
					child
				}
			}
			NodeHeader::Leaf(nibble_count) => {
				let partial = input.take(
					(nibble_count + (nibble_ops::NIBBLE_PER_BYTE - 1)) / nibble_ops::NIBBLE_PER_BYTE
				)?;
				let partial_padding = nibble_ops::number_padding(nibble_count);
				let count = <Compact<u32>>::decode(&mut input)?.0 as usize;
				let value = input.take(count)?;
				NodePlan::Leaf {
					partial: NibbleSlicePlan::new(partial, partial_padding),
					value,
				}
			}
		};
		Ok((node, result_offset))
	}
}

// NOTE: what we'd really like here is:
// `impl<H: Hasher> NodeCodec<H> for RlpNodeCodec<H> where <RefHasher as Hasher>::Out: Decodable`
// but due to the current limitations of Rust const evaluation we can't do
// `const HASHED_NULL_NODE: <RefHasher as Hasher>::Out = <RefHasher as Hasher>::Out( … … )`.
// Perhaps one day soon?
impl<H: Hasher> NodeCodec for ReferenceNodeCodec<H> {
	type Error = CodecError;
	type HashOut = H::Out;

	fn hashed_null_node() -> <H as Hasher>::Out {
		H::hash(<Self as NodeCodec>::empty_node())
	}

	fn decode_plan(data: &[u8]) -> ::std::result::Result<NodePlan, Self::Error> {
		Ok(Self::decode_plan_internal(data, false)?.0)
	}

	fn is_empty_node(data: &[u8]) -> bool {
		data == <Self as NodeCodec>::empty_node()
	}

	fn empty_node() -> &'static[u8] {
		&[EMPTY_TRIE]
	}

	fn leaf_node(partial: Partial, value: &[u8]) -> Vec<u8> {
		let mut output = partial_to_key(partial, LEAF_NODE_OFFSET, LEAF_NODE_OVER);
		value.encode_to(&mut output);
		output
	}

	fn extension_node(
		partial: impl Iterator<Item = u8>,
		number_nibble: usize,
		child: ChildReference<Self::HashOut>,
	) -> Vec<u8> {
		let mut output = partial_from_iterator_to_key(
			partial,
			number_nibble,
			EXTENSION_NODE_OFFSET,
			EXTENSION_NODE_OVER,
		);
		match child {
			ChildReference::Hash(h) => h.as_ref().encode_to(&mut output),
			ChildReference::Inline(inline_data, len) =>
				(&AsRef::<[u8]>::as_ref(&inline_data)[..len]).encode_to(&mut output),
		};
		output
	}

	fn branch_node(
		children: impl Iterator<Item = impl Borrow<Option<ChildReference<Self::HashOut>>>>,
		maybe_value: Option<&[u8]>,
	) -> Vec<u8> {
		Self::branch_node_internal(children, maybe_value, None, false, true).0
	}

	fn branch_node_nibbled(
		_partial:	impl Iterator<Item = u8>,
		_number_nibble: usize,
		_children: impl Iterator<Item = impl Borrow<Option<ChildReference<Self::HashOut>>>>,
		_maybe_value: Option<&[u8]>,
	) -> Vec<u8> {
		unreachable!()
	}

}

impl<H: Hasher> NodeCodecHybrid for ReferenceNodeCodec<H> {
	type AdditionalHashesPlan = HashesPlan;

	fn decode_plan_compact_proof(data: &[u8]) -> Result<(NodePlan, Option<(Bitmap, Self::AdditionalHashesPlan)>), Self::Error> {
		let (node, offset) = Self::decode_plan_internal(data, true)?;
		decode_plan_compact_proof_internal(data, offset, node, H::LENGTH)
	}

	fn branch_node_common(
		children: impl Iterator<Item = impl Borrow<Option<ChildReference<Self::HashOut>>>>,
		maybe_value: Option<&[u8]>,
		register_children: Option<&mut [Option<Range<usize>>]>,
	) -> (Vec<u8>, ChildProofHeader) {
		Self::branch_node_internal(children, maybe_value, register_children, true, true)
	}

	fn branch_node_nibbled_common(
		_partial:	impl Iterator<Item = u8>,
		_number_nibble: usize,
		_children: impl Iterator<Item = impl Borrow<Option<ChildReference<Self::HashOut>>>>,
		_maybe_value: Option<&[u8]>,
		_register_children: Option<&mut [Option<Range<usize>>]>,
	) -> (Vec<u8>, ChildProofHeader) {
		unreachable!()
	}

	fn branch_node_for_hash(
		children: impl Iterator<Item = impl Borrow<Option<ChildReference<Self::HashOut>>>>,
		maybe_value: Option<&[u8]>,
	) -> Vec<u8> {
		Self::branch_node_internal(children, maybe_value, None, true, false).0
	}

	fn branch_node_nibbled_for_hash(
		_partial:	impl Iterator<Item = u8>,
		_number_nibble: usize,
		_children: impl Iterator<Item = impl Borrow<Option<ChildReference<Self::HashOut>>>>,
		_maybe_value: Option<&[u8]>,
	) -> Vec<u8> {
		unreachable!()
	}

	fn encode_compact_proof<BH: BinaryHasher>(
		hash_proof_header: Vec<u8>,
		children: &[Option<ChildReference<BH::Out>>],
		in_proof: &[bool],
		hash_buf: &mut BH::Buffer,
	) -> Vec<u8> {
		encode_proof_internal::<BH>(hash_proof_header, children, hash_buf, in_proof)
	}

	fn need_hybrid_proof(data: &[u8]) -> Result<Option<(NodePlan, ChildProofHeader)>, ()> {
		if data.len() > 0 {
			if NodeHeader::is_branch(data[0]) {
				let (node, offset) = Self::decode_plan_internal(data, false).map_err(|_| ())?;
				let header = ChildProofHeader::Range( Range {
					start: 0,
					end: offset,
				});
				return Ok(Some((node, header)))
			}
		}
		Ok(None)
	}

	fn codec_error(desc: &'static str) -> Self::Error {
		desc.into()
	}
}

impl<H: Hasher> ReferenceNodeCodec<H> {
	fn branch_node_internal(
		children: impl Iterator<Item = impl Borrow<Option<ChildReference<<Self as NodeCodec>::HashOut>>>>,
		maybe_value: Option<&[u8]>,
		mut register_children: Option<&mut [Option<Range<usize>>]>,
		hybrid: bool,
		encode_children: bool,
	) -> (Vec<u8>, ChildProofHeader) {
		let mut output = vec![0; BITMAP_LENGTH + 1];
		let mut prefix: [u8; 3] = [0; 3];
		let have_value = if let Some(value) = maybe_value {
			value.encode_to(&mut output);
			true
		} else {
			false
		};
		let mut ix = 0;
		let ix = &mut ix;
		let mut register_children = register_children.as_mut();
		let register_children = &mut register_children;
		let common = if encode_children && hybrid {
			ChildProofHeader::Range(Range {
				start: 0,
				end: output.len(),
			})
		} else {
			ChildProofHeader::Unused
		};

		let mut child_ix = output.len();
		let has_children = children.map(|maybe_child| match maybe_child.borrow() {
			Some(ChildReference::Hash(h)) => {
				if let Some(ranges) = register_children {
					// this assume scale codec put len on one byte, which is the
					// case for reasonable hash length.
					let encode_size_offset = 1;
					ranges[*ix] = Some(Range {
						start: child_ix + encode_size_offset,
						end: child_ix + encode_size_offset + h.as_ref().len(),
					});
					child_ix += encode_size_offset + h.as_ref().len();
					*ix += 1;
				}
				if encode_children {
					h.as_ref().encode_to(&mut output);
				}
				true
			}
			&Some(ChildReference::Inline(inline_data, len)) => {
				if let Some(ranges) = register_children {
					let encode_size_offset = 1;
					ranges[*ix] = Some(Range {
						start: child_ix + encode_size_offset,
						end: child_ix + encode_size_offset + len,
					});
					child_ix += encode_size_offset + len;
					*ix += 1;
				}
				if encode_children {
					inline_data.as_ref()[..len].encode_to(&mut output);
				}
				true
			}
			None => {
				if register_children.is_some() {
					*ix += 1;
				}
				false
			},
		});
		branch_node_buffered(have_value, has_children, prefix.as_mut());
		output[0..BITMAP_LENGTH + 1].copy_from_slice(prefix.as_ref());
		(output, common)
	}
}

fn decode_plan_compact_proof_internal(
	data: &[u8],
	mut offset: usize,
	mut node: NodePlan,
	hash_len: usize,
) -> Result<(NodePlan, Option<(Bitmap, HashesPlan)>), CodecError> {
	let hashes_plan = match &mut node {
		NodePlan::Branch{children, ..} | NodePlan::NibbledBranch{children, ..} => {
			if data.len() < offset + 3 {
				return Err(CodecError::from("Decode branch, missing proof headers"));
			}
			let keys_position = Bitmap::decode(&data[offset..offset + BITMAP_LENGTH]);
			offset += BITMAP_LENGTH;

			let nb_additional;
			// read inline nodes.
			loop {
				let nb = data[offset] as usize;
				offset += 1;
				if nb >= 128 {
					nb_additional = nb - 128;
					break;
				}
				// 2 for inline index and next elt length.
				if data.len() < offset + nb + 2 {
					return Err(CodecError::from("Decode branch, missing proof inline data"));
				}
				let ix = data[offset] as usize;
				offset += 1;
				let inline = offset..offset + nb;
				if ix >= nibble_ops::NIBBLE_LENGTH {
					return Err(CodecError::from("Decode branch, invalid inline index"));
				}
				children[ix] = Some(NodeHandlePlan::Inline(inline));
				offset += nb;
			}
			let additional_len = nb_additional * hash_len;
			if data.len() < offset + additional_len {
				return Err(CodecError::from("Decode branch, missing child proof hashes"));
			}
			Some((keys_position, HashesPlan::new(nb_additional, offset, hash_len)))
		},
		_ => None,
	};
	Ok((node, hashes_plan))
}

fn encode_proof_internal<H: BinaryHasher>(
	mut result: Vec<u8>,
	children: &[Option<ChildReference<H::Out>>],
	hash_buf: &mut H::Buffer,
	in_proof: &[bool],
) -> Vec<u8> {
	let bitmap_start = result.len();
	result.push(0u8);
	result.push(0u8);
	// Write all inline nodes, that need to be proved.
	for (ix, child) in children.iter().enumerate() {
		if let Some(ChildReference::Inline(h, nb)) = child.borrow() {
			if *nb > 0 {
				if in_proof[ix] {
					debug_assert!(*nb < 128);
					result.push(*nb as u8);
					result.push(ix as u8);
					result.extend_from_slice(&h.as_ref()[..*nb]);
				}
			} else {
				debug_assert!(in_proof[ix]);
			}
		}
	}
	// We write a bitmap containing all children node that are included in the binary
	// child proof construction.
	// In practice, that is inline values and ommited compacted values).
	Bitmap::encode(in_proof.iter().map(|b| *b), &mut result[bitmap_start..]);

	let additional_hashes = binary_additional_hashes::<H>(
		&children[..],
		&in_proof[..],
		hash_buf,
	);
	result.push((additional_hashes.len() as u8) | 128); // first bit at one indicates we are on additional hashes
	for hash in additional_hashes {
		result.extend_from_slice(hash.as_ref());
	}
	result
}

impl<H: Hasher> ReferenceNodeCodecNoExt<H> {
	fn decode_plan_internal(
		data: &[u8],
		is_proof: bool,
	) -> ::std::result::Result<(NodePlan, usize), <Self as NodeCodec>::Error> {
		let mut result_offset = 0;
		let mut input = ByteSliceInput::new(data);
		let node = match NodeHeaderNoExt::decode(&mut input)? {
			NodeHeaderNoExt::Null => NodePlan::Empty,
			NodeHeaderNoExt::Branch(has_value, nibble_count) => {
				let padding = nibble_count % nibble_ops::NIBBLE_PER_BYTE != 0;
				// check that the padding is valid (if any)
				if padding && nibble_ops::pad_left(data[input.offset]) != 0 {
					return Err(CodecError::from("Bad format"));
				}
				let partial = input.take(
					(nibble_count + (nibble_ops::NIBBLE_PER_BYTE - 1)) / nibble_ops::NIBBLE_PER_BYTE
				)?;
				let partial_padding = nibble_ops::number_padding(nibble_count);
				let bitmap_range = input.take(BITMAP_LENGTH)?;
				let bitmap = Bitmap::decode(&data[bitmap_range]);
				let value = if has_value {
					let count = <Compact<u32>>::decode(&mut input)?.0 as usize;
					Some(input.take(count)?)
				} else {
					None
				};
				let mut children = [
					None, None, None, None, None, None, None, None,
					None, None, None, None, None, None, None, None,
				];
				result_offset = input.offset;
				for i in 0..nibble_ops::NIBBLE_LENGTH {
					if bitmap.value_at(i) {
						if is_proof {
							children[i] = Some(NodeHandlePlan::Inline(Range { start: 0, end: 0 }));
						} else {
							let count = <Compact<u32>>::decode(&mut input)?.0 as usize;
							let range = input.take(count)?;
							children[i] = Some(if count == H::LENGTH {
								NodeHandlePlan::Hash(range)
							} else {
								NodeHandlePlan::Inline(range)
							});
						}
					}
				}
				NodePlan::NibbledBranch {
					partial: NibbleSlicePlan::new(partial, partial_padding),
					value,
					children,
				}
			}
			NodeHeaderNoExt::Leaf(nibble_count) => {
				let padding = nibble_count % nibble_ops::NIBBLE_PER_BYTE != 0;
				// check that the padding is valid (if any)
				if padding && nibble_ops::pad_left(data[input.offset]) != 0 {
					return Err(CodecError::from("Bad format"));
				}
				let partial = input.take(
					(nibble_count + (nibble_ops::NIBBLE_PER_BYTE - 1)) / nibble_ops::NIBBLE_PER_BYTE
				)?;
				let partial_padding = nibble_ops::number_padding(nibble_count);
				let count = <Compact<u32>>::decode(&mut input)?.0 as usize;
				let value = input.take(count)?;
				NodePlan::Leaf {
					partial: NibbleSlicePlan::new(partial, partial_padding),
					value,
				}
			}
		};
		Ok((node, result_offset))
	}
}

impl<H: Hasher> NodeCodec for ReferenceNodeCodecNoExt<H> {
	type Error = CodecError;
	type HashOut = <H as Hasher>::Out;

	fn decode_plan(data: &[u8]) -> ::std::result::Result<NodePlan, Self::Error> {
		Ok(Self::decode_plan_internal(data, false)?.0)
	}

	fn hashed_null_node() -> <H as Hasher>::Out {
		H::hash(<Self as NodeCodec>::empty_node())
	}

	fn is_empty_node(data: &[u8]) -> bool {
		data == <Self as NodeCodec>::empty_node()
	}

	fn empty_node() -> &'static [u8] {
		&[EMPTY_TRIE_NO_EXT]
	}

	fn leaf_node(partial: Partial, value: &[u8]) -> Vec<u8> {
		let mut output = partial_encode(partial, NodeKindNoExt::Leaf);
		value.encode_to(&mut output);
		output
	}

	fn extension_node(
		_partial: impl Iterator<Item = u8>,
		_nbnibble: usize,
		_child: ChildReference<<H as Hasher>::Out>,
	) -> Vec<u8> {
		unreachable!()
	}

	fn branch_node(
		_children: impl Iterator<Item = impl Borrow<Option<ChildReference<<H as Hasher>::Out>>>>,
		_maybe_value: Option<&[u8]>,
	) -> Vec<u8> {
		unreachable!()
	}

	fn branch_node_nibbled(
		partial: impl Iterator<Item = u8>,
		number_nibble: usize,
		children: impl Iterator<Item = impl Borrow<Option<ChildReference<Self::HashOut>>>>,
		maybe_value: Option<&[u8]>,
	) -> Vec<u8> {
		Self::branch_node_nibbled_internal(partial, number_nibble, children, maybe_value, None, false, true).0
	}
}

impl<H: Hasher> ReferenceNodeCodecNoExt<H> {
	fn branch_node_nibbled_internal(
		partial: impl Iterator<Item = u8>,
		number_nibble: usize,
		children: impl Iterator<Item = impl Borrow<Option<ChildReference<<Self as NodeCodec>::HashOut>>>>,
		maybe_value: Option<&[u8]>,
		mut register_children: Option<&mut [Option<Range<usize>>]>,
		hybrid: bool,
		encode_children: bool,
	) -> (Vec<u8>, ChildProofHeader) {
		let mut output = if maybe_value.is_some() {
			partial_from_iterator_encode(
				partial,
				number_nibble,
				NodeKindNoExt::BranchWithValue,
			)
		} else {
			partial_from_iterator_encode(
				partial,
				number_nibble,
				NodeKindNoExt::BranchNoValue,
			)
		};
		let bitmap_index = output.len();
		let mut bitmap: [u8; BITMAP_LENGTH] = [0; BITMAP_LENGTH];
		(0..BITMAP_LENGTH).for_each(|_| output.push(0));
		if let Some(value) = maybe_value {
			value.encode_to(&mut output);
		};
		let mut ix = 0;
		let ix = &mut ix;
		let mut register_children = register_children.as_mut();
		let register_children = &mut register_children;
		let common = if encode_children && hybrid {
			ChildProofHeader::Range(Range {
				start: 0,
				end: output.len(),
			})
		} else {
			ChildProofHeader::Unused
		};

		let mut child_ix = output.len();
		Bitmap::encode(children.map(|maybe_child| match maybe_child.borrow() {
			Some(ChildReference::Hash(h)) => {
				if let Some(ranges) = register_children {
					// this assume scale codec put len on one byte, which is the
					// case for reasonable hash length.
					let encode_size_offset = 1;
					ranges[*ix] = Some(Range {
						start: child_ix + encode_size_offset,
						end: child_ix + encode_size_offset + h.as_ref().len(),
					});
					child_ix += encode_size_offset + h.as_ref().len();
					*ix += 1;
				}
				if encode_children {
					h.as_ref().encode_to(&mut output);
				}
				true
			}
			&Some(ChildReference::Inline(inline_data, len)) => {
				if let Some(ranges) = register_children {
					let encode_size_offset = 1;
					ranges[*ix] = Some(Range {
						start: child_ix + encode_size_offset,
						end: child_ix + encode_size_offset + len,
					});
					child_ix += encode_size_offset + len;
					*ix += 1;
				}
				if encode_children {
					inline_data.as_ref()[..len].encode_to(&mut output);
				}
				true
			}
			None => {
				if register_children.is_some() {
					*ix += 1;
				}
				false
			},
		}), bitmap.as_mut());
		output[bitmap_index..bitmap_index + BITMAP_LENGTH]
			.copy_from_slice(&bitmap.as_ref()[..BITMAP_LENGTH]);
		(output, common)
	}
}

impl<H: Hasher> NodeCodecHybrid for ReferenceNodeCodecNoExt<H> {
	type AdditionalHashesPlan = HashesPlan;

	fn decode_plan_compact_proof(data: &[u8]) -> Result<(NodePlan, Option<(Bitmap, Self::AdditionalHashesPlan)>), Self::Error> {
		let (node, offset) = Self::decode_plan_internal(data, true)?;
		decode_plan_compact_proof_internal(data, offset, node, H::LENGTH)
	}

	fn branch_node_common(
		_children: impl Iterator<Item = impl Borrow<Option<ChildReference<<H as Hasher>::Out>>>>,
		_maybe_value: Option<&[u8]>,
		_register_children: Option<&mut [Option<Range<usize>>]>,
	) -> (Vec<u8>, ChildProofHeader) {
		unreachable!()
	}

	fn branch_node_nibbled_common(
		partial: impl Iterator<Item = u8>,
		number_nibble: usize,
		children: impl Iterator<Item = impl Borrow<Option<ChildReference<Self::HashOut>>>>,
		maybe_value: Option<&[u8]>,
		register_children: Option<&mut [Option<Range<usize>>]>,
	) -> (Vec<u8>, ChildProofHeader) {
		Self::branch_node_nibbled_internal(
			partial,
			number_nibble,
			children,
			maybe_value,
			register_children,
			true,
			true,
		)
	}

	fn branch_node_for_hash(
		_children: impl Iterator<Item = impl Borrow<Option<ChildReference<<H as Hasher>::Out>>>>,
		_maybe_value: Option<&[u8]>,
	) -> Vec<u8> {
		unreachable!()
	}

	fn branch_node_nibbled_for_hash(
		partial: impl Iterator<Item = u8>,
		number_nibble: usize,
		children: impl Iterator<Item = impl Borrow<Option<ChildReference<Self::HashOut>>>>,
		maybe_value: Option<&[u8]>,
	) -> Vec<u8> {
		Self::branch_node_nibbled_internal(
			partial,
			number_nibble,
			children,
			maybe_value,
			None,
			true,
			false,
		).0
	}

	fn encode_compact_proof<BH: BinaryHasher>(
		hash_proof_header: Vec<u8>,
		children: &[Option<ChildReference<BH::Out>>],
		in_proof: &[bool],
		hash_buf: &mut BH::Buffer,
	) -> Vec<u8> {
		encode_proof_internal::<BH>(hash_proof_header, children, hash_buf, in_proof)
	}

	fn need_hybrid_proof(data: &[u8]) -> Result<Option<(NodePlan, ChildProofHeader)>, ()> {
		if data.len() > 0 {
			if NodeHeaderNoExt::is_branch(data[0]) {
				let (node, offset) = Self::decode_plan_internal(data, false).map_err(|_| ())?;
				let header = ChildProofHeader::Range( Range {
					start: 0,
					end: offset,
				});
				return Ok(Some((node, header)))
			}
		}
		Ok(None)
	}

	fn codec_error(desc: &'static str) -> Self::Error {
		desc.into()
	}
}

/// Compare trie builder and in memory trie.
pub fn compare_implementations<T: TrieLayout, X : HashDBHybrid<T::Hash, DBValue> + Eq> (
	data: Vec<(Vec<u8>, Vec<u8>)>,
	mut memdb: X,
	mut hashdb: X,
) {
	let root_new = calc_root_build::<T, _, _, _, _>(data.clone(), &mut hashdb);
	let root = {
		let mut root = Default::default();
		let mut t = TrieDBMut::<T>::new(&mut memdb, &mut root);
		for i in 0..data.len() {
			t.insert(&data[i].0[..], &data[i].1[..]).unwrap();
		}
		t.commit();
		*t.root()
	};
	if root_new != root {
		{
			let db : &dyn hash_db::HashDB<_, _> = &hashdb;
			let t = TrieDB::<T>::new(&db, &root_new).unwrap();
			println!("{:?}", t);
			for a in t.iter().unwrap() {
				println!("a:{:x?}", a);
			}
		}
		{
			let db : &dyn hash_db::HashDB<_, _> = &memdb;
			let t = TrieDB::<T>::new(&db, &root).unwrap();
			println!("{:?}", t);
			for a in t.iter().unwrap() {
				println!("a:{:x?}", a);
			}
		}
	}

	assert_eq!(root, root_new);
	// compare db content for key fuzzing
	assert!(memdb == hashdb);
}

/// Compare trie builder and trie root implementations.
pub fn compare_root<T: TrieLayout, DB: HashDBHybrid<T::Hash, DBValue>>(
	data: Vec<(Vec<u8>, Vec<u8>)>,
	mut memdb: DB,
) {
	let root_new = reference_trie_root_iter_build::<T, _, _, _>(data.clone());
	let root = {
		let mut root = Default::default();
		let mut t = trie_db::TrieDBMut::<T>::new(&mut memdb, &mut root);
		for i in 0..data.len() {
			t.insert(&data[i].0[..], &data[i].1[..]).unwrap();
		}
		*t.root()
	};

	assert_eq!(root, root_new);
}

/// Trie builder root calculation utility.
pub fn calc_root<T, I, A, B>(
	data: I,
) -> <T::Hash as Hasher>::Out
	where
		T: TrieLayout,
		I: IntoIterator<Item = (A, B)>,
		A: AsRef<[u8]> + Ord + fmt::Debug,
		B: AsRef<[u8]> + fmt::Debug,
{
	if T::HYBRID_HASH {
		let mut cb = TrieRootHybrid::<T::Hash, _>::default();
		trie_visit::<T, _, _, _, _>(data.into_iter(), &mut cb);
		cb.root.unwrap_or(Default::default())
	} else {
		let mut cb = TrieRoot::<T::Hash, _>::default();
		trie_visit::<T, _, _, _, _>(data.into_iter(), &mut cb);
		cb.root.unwrap_or(Default::default())
	}
}

/// Trie builder trie building utility.
pub fn calc_root_build<T, I, A, B, DB>(
	data: I,
	hashdb: &mut DB
) -> <T::Hash as Hasher>::Out
	where
		T: TrieLayout,
		I: IntoIterator<Item = (A, B)>,
		A: AsRef<[u8]> + Ord + fmt::Debug,
		B: AsRef<[u8]> + fmt::Debug,
		DB: HashDBHybrid<T::Hash, DBValue>,
{
	if T::HYBRID_HASH {
		let mut cb = TrieBuilderHybrid::new(hashdb);
		trie_visit::<T, _, _, _, _>(data.into_iter(), &mut cb);
		cb.root.unwrap_or(Default::default())
	} else {
		let mut cb = TrieBuilder::new(hashdb);
		trie_visit::<T, _, _, _, _>(data.into_iter(), &mut cb);
		cb.root.unwrap_or(Default::default())
<<<<<<< HEAD
=======
	};
	let root = {
		let mut root = Default::default();
		let mut t = RefTrieDBMutNoExt::new(&mut memdb, &mut root);
		for i in 0..data.len() {
			t.insert(&data[i].0[..], &data[i].1[..]).unwrap();
		}
		*t.root()
	};
	
	if root != root_new {
		{
			let db : &dyn hash_db::HashDB<_, _> = &memdb;
			let t = RefTrieDBNoExt::new(&db, &root).unwrap();
			println!("{:?}", t);
			for a in t.iter().unwrap() {
				println!("a:{:?}", a);
			}
		}
		{
			let db : &dyn hash_db::HashDB<_, _> = &hashdb;
			let t = RefTrieDBNoExt::new(&db, &root_new).unwrap();
			println!("{:?}", t);
			for a in t.iter().unwrap() {
				println!("a:{:?}", a);
			}
		}
>>>>>>> e41dc3be
	}
}

/// `compare_implementations_no_extension` for unordered input (trie_root does
/// ordering before running when trie_build expect correct ordering).
pub fn compare_implementations_unordered<T: TrieLayout, X : HashDBHybrid<T::Hash, DBValue> + Eq> (
	data: Vec<(Vec<u8>, Vec<u8>)>,
	mut memdb: X,
	mut hashdb: X,
) {
	let mut b_map = std::collections::btree_map::BTreeMap::new();
	let root = {
		let mut root = Default::default();
		let mut t = TrieDBMut::<T>::new(&mut memdb, &mut root);
		for i in 0..data.len() {
			t.insert(&data[i].0[..], &data[i].1[..]).unwrap();
			b_map.insert(data[i].0.clone(), data[i].1.clone());
		}
		*t.root()
	};
	let root_new = {
		let mut cb = TrieBuilderHybrid::new(&mut hashdb);
		trie_visit::<T, _, _, _, _>(b_map.into_iter(), &mut cb);
		cb.root.unwrap_or(Default::default())
	};

	if root != root_new {
		{
			let db : &dyn hash_db::HashDB<_, _> = &memdb;
			let t = TrieDB::<T>::new(&db, &root).unwrap();
			println!("{:?}", t);
			for a in t.iter().unwrap() {
				println!("a:{:?}", a);
			}
		}
		{
			let db : &dyn hash_db::HashDB<_, _> = &hashdb;
			let t = TrieDB::<T>::new(&db, &root_new).unwrap();
			println!("{:?}", t);
			for a in t.iter().unwrap() {
				println!("a:{:?}", a);
			}
		}
	}

	assert_eq!(root, root_new);
}

/// Testing utility that uses some periodic removal over
/// its input test data.
pub fn compare_insert_remove<T: TrieLayout, DB: HashDBHybrid<T::Hash, DBValue>>(
	data: Vec<(bool, Vec<u8>, Vec<u8>)>,
	mut memdb: DB,
) {
	let mut data2 = std::collections::BTreeMap::new();
	let mut root = Default::default();
	let mut a = 0;
	{
		let mut t = TrieDBMut::<T>::new(&mut memdb, &mut root);
		t.commit();
	}
	while a < data.len() {
		// new triemut every 3 element
		root = {
			let mut t = TrieDBMut::<T>::from_existing(&mut memdb, &mut root).unwrap();
			for _ in 0..3 {
				if data[a].0 {
					// remove
					t.remove(&data[a].1[..]).unwrap();
					data2.remove(&data[a].1[..]);
				} else {
					// add
					t.insert(&data[a].1[..], &data[a].2[..]).unwrap();
					data2.insert(&data[a].1[..], &data[a].2[..]);
				}

				a += 1;
				if a == data.len() {
					break;
				}
			}
			t.commit();
			*t.root()
		};
	}
	let mut t = TrieDBMut::<T>::from_existing(&mut memdb, &mut root).unwrap();
	// we are testing the RefTrie code here so we do not sort or check uniqueness
	// before.
	assert_eq!(*t.root(), calc_root::<T, _, _, _>(data2));
}

#[cfg(test)]
mod tests {
	use super::*;
	use trie_db::node::Node;

	#[test]
	fn test_encoding_simple_trie() {
		for prefix in [
			LEAF_PREFIX_MASK_NO_EXT,
			BRANCH_WITHOUT_MASK_NO_EXT,
			BRANCH_WITH_MASK_NO_EXT,
		].iter() {
			for i in (0..1000).chain(NIBBLE_SIZE_BOUND_NO_EXT - 2..NIBBLE_SIZE_BOUND_NO_EXT + 2) {
				let mut output = Vec::new();
				encode_size_and_prefix(i, *prefix, &mut output);
				let input = &mut &output[..];
				let first = input.read_byte().unwrap();
				assert_eq!(first & (0b11 << 6), *prefix);
				let v = decode_size(first, input);
				assert_eq!(Ok(std::cmp::min(i, NIBBLE_SIZE_BOUND_NO_EXT)), v);
			}
		}
	}

	#[test]
	fn too_big_nibble_length() {
		// + 1 for 0 added byte of nibble encode
		let input = vec![0u8; (NIBBLE_SIZE_BOUND_NO_EXT as usize + 1) / 2 + 1];
		let enc = <ReferenceNodeCodecNoExt<RefHasher> as NodeCodec>
		::leaf_node(((0, 0), &input), &[1]);
		let dec = <ReferenceNodeCodecNoExt<RefHasher> as NodeCodec>
		::decode(&enc).unwrap();
		let o_sl = if let Node::Leaf(sl, _) = dec {
			Some(sl)
		} else { None };
		assert!(o_sl.is_some());
	}

	#[test]
	fn size_encode_limit_values() {
		let sizes = [0, 1, 62, 63, 64, 317, 318, 319, 572, 573, 574];
		let encs = [
			vec![0],
			vec![1],
			vec![0x3e],
			vec![0x3f, 0],
			vec![0x3f, 1],
			vec![0x3f, 0xfe],
			vec![0x3f, 0xff, 0],
			vec![0x3f, 0xff, 1],
			vec![0x3f, 0xff, 0xfe],
			vec![0x3f, 0xff, 0xff, 0],
			vec![0x3f, 0xff, 0xff, 1],
		];
		for i in 0..sizes.len() {
			let mut enc = Vec::new();
			encode_size_and_prefix(sizes[i], 0, &mut enc);
			assert_eq!(enc, encs[i]);
			let s_dec = decode_size(encs[i][0], &mut &encs[i][1..]);
			assert_eq!(s_dec, Ok(sizes[i]));
		}
	}
}

pub mod blake2 {
	use hash_db::{Hasher, BinaryHasher};
	use hash256_std_hasher::Hash256StdHasher;

	/// Concrete implementation of Hasher using Blake2b 256-bit hashes
	#[derive(Debug)]
	pub struct Blake2Hasher;

	impl Hasher for Blake2Hasher {
		type Out = [u8; 32];
		type StdHasher = Hash256StdHasher;
		const LENGTH: usize = 32;

		fn hash(x: &[u8]) -> Self::Out {
			let mut dest = [0u8; 32];
			dest.copy_from_slice(blake2_rfc::blake2b::blake2b(32, &[], x).as_bytes());
			dest
		}
	}

	impl BinaryHasher for Blake2Hasher {
		const NULL_HASH: &'static [u8] = &[14, 87, 81, 192, 38, 229,
			67, 178, 232, 171, 46, 176, 96, 153, 218, 161, 209, 229, 223,
			71, 119, 143, 119, 135, 250, 171, 69, 205, 241, 47, 227, 168];
		type Buffer = blake2_rfc::blake2b::Blake2b;

		fn init_buffer() -> Self::Buffer {
			blake2_rfc::blake2b::Blake2b::new(32)
		}

		fn reset_buffer(buff: &mut Self::Buffer) {
			let _ = core::mem::replace(buff, Self::init_buffer());
		}

		fn buffer_hash(buff: &mut Self::Buffer, x: &[u8]) {
			buff.update(&x[..])
		}

		fn buffer_finalize(buff: &mut Self::Buffer) -> Self::Out {
			let mut res: [u8; 32] = [0; 32];
			let k = core::mem::replace(buff, Self::init_buffer());
			res.copy_from_slice(k.finalize().as_bytes());
			res
		}

	}

	#[test]
	fn test_blake2b_hasher() {
		hash_db::test_binary_hasher::<Blake2Hasher>()
	}
}<|MERGE_RESOLUTION|>--- conflicted
+++ resolved
@@ -39,18 +39,10 @@
 };
 use std::borrow::Borrow;
 
-<<<<<<< HEAD
-pub use trie_db::{
-	decode_compact, encode_compact, HashDBHybrid, HashDBHybridDyn,
-	nibble_ops, NibbleSlice, NibbleVec, NodeCodec, proof, Record, Recorder, NodeCodecHybrid,
-	Trie, TrieConfiguration, TrieDB, TrieDBIterator, TrieDBMut, TrieDBNodeIterator, TrieError,
-	TrieIterator, TrieLayout, TrieMut, Bitmap, BITMAP_LENGTH, Lookup,
-=======
 use trie_db::{
-	nibble_ops, NodeCodec,
+	nibble_ops, NodeCodec, NodeCodecHybrid,
 	Trie, TrieConfiguration,
 	TrieLayout, TrieMut,
->>>>>>> e41dc3be
 };
 pub use trie_root::TrieStream;
 pub mod node {
@@ -68,15 +60,10 @@
 
 impl TrieLayout for ExtensionLayout {
 	const USE_EXTENSION: bool = true;
-<<<<<<< HEAD
+	const ALLOW_EMPTY: bool = false;
 	const HYBRID_HASH: bool = false;
 	type Hash = RefHasher;
 	type Codec = ReferenceNodeCodec<RefHasher>;
-=======
-	const ALLOW_EMPTY: bool = false;
-	type Hash = KeccakHasher;
-	type Codec = ReferenceNodeCodec<KeccakHasher>;
->>>>>>> e41dc3be
 }
 
 impl TrieConfiguration for ExtensionLayout { }
@@ -100,30 +87,24 @@
 
 impl<H: HasherHybrid> TrieLayout for GenericNoExtensionLayout<H> {
 	const USE_EXTENSION: bool = false;
-<<<<<<< HEAD
+	const ALLOW_EMPTY: bool = false;
 	const HYBRID_HASH: bool = false;
-=======
-	const ALLOW_EMPTY: bool = false;
->>>>>>> e41dc3be
 	type Hash = H;
 	type Codec = ReferenceNodeCodecNoExt<H>;
 }
 
-<<<<<<< HEAD
 impl<H: HasherHybrid> TrieConfiguration for GenericNoExtensionLayout<H> { }
-=======
+
 /// Trie that allows empty values
 pub struct AllowEmptyLayout;
 
 impl TrieLayout for AllowEmptyLayout {
 	const USE_EXTENSION: bool = true;
 	const ALLOW_EMPTY: bool = true;
-	type Hash = KeccakHasher;
-	type Codec = ReferenceNodeCodec<KeccakHasher>;
-}
-
-impl<H: Hasher> TrieConfiguration for GenericNoExtensionLayout<H> { }
->>>>>>> e41dc3be
+	const HYBRID_HASH: bool = false;
+	type Hash = RefHasher;
+	type Codec = ReferenceNodeCodec<RefHasher>;
+}
 
 /// Trie layout without extension nodes.
 pub type NoExtensionLayout = GenericNoExtensionLayout<RefHasher>;
@@ -147,11 +128,8 @@
 
 pub type RefTrieDB<'a> = trie_db::TrieDB<'a, ExtensionLayout>;
 pub type RefTrieDBMut<'a> = trie_db::TrieDBMut<'a, ExtensionLayout>;
-<<<<<<< HEAD
-=======
 pub type RefTrieDBMutNoExt<'a> = trie_db::TrieDBMut<'a, NoExtensionLayout>;
 pub type RefTrieDBMutAllowEmpty<'a> = trie_db::TrieDBMut<'a, AllowEmptyLayout>;
->>>>>>> e41dc3be
 pub type RefFatDB<'a> = trie_db::FatDB<'a, ExtensionLayout>;
 pub type RefFatDBMut<'a> = trie_db::FatDBMut<'a, ExtensionLayout>;
 pub type RefSecTrieDB<'a> = trie_db::SecTrieDB<'a, ExtensionLayout>;
@@ -1464,41 +1442,11 @@
 	if T::HYBRID_HASH {
 		let mut cb = TrieBuilderHybrid::new(hashdb);
 		trie_visit::<T, _, _, _, _>(data.into_iter(), &mut cb);
-		cb.root.unwrap_or(Default::default())
+		cb.root.unwrap_or_default()
 	} else {
 		let mut cb = TrieBuilder::new(hashdb);
 		trie_visit::<T, _, _, _, _>(data.into_iter(), &mut cb);
-		cb.root.unwrap_or(Default::default())
-<<<<<<< HEAD
-=======
-	};
-	let root = {
-		let mut root = Default::default();
-		let mut t = RefTrieDBMutNoExt::new(&mut memdb, &mut root);
-		for i in 0..data.len() {
-			t.insert(&data[i].0[..], &data[i].1[..]).unwrap();
-		}
-		*t.root()
-	};
-	
-	if root != root_new {
-		{
-			let db : &dyn hash_db::HashDB<_, _> = &memdb;
-			let t = RefTrieDBNoExt::new(&db, &root).unwrap();
-			println!("{:?}", t);
-			for a in t.iter().unwrap() {
-				println!("a:{:?}", a);
-			}
-		}
-		{
-			let db : &dyn hash_db::HashDB<_, _> = &hashdb;
-			let t = RefTrieDBNoExt::new(&db, &root_new).unwrap();
-			println!("{:?}", t);
-			for a in t.iter().unwrap() {
-				println!("a:{:?}", a);
-			}
-		}
->>>>>>> e41dc3be
+		cb.root.unwrap_or_default()
 	}
 }
 
