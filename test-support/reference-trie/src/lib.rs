// Copyright 2017, 2018 Parity Technologies
//
// Licensed under the Apache License, Version 2.0 (the "License");
// you may not use this file except in compliance with the License.
// You may obtain a copy of the License at
//
//     http://www.apache.org/licenses/LICENSE-2.0
//
// Unless required by applicable law or agreed to in writing, software
// distributed under the License is distributed on an "AS IS" BASIS,
// WITHOUT WARRANTIES OR CONDITIONS OF ANY KIND, either express or implied.
// See the License for the specific language governing permissions and
// limitations under the License.

//! Reference implementation of a streamer.

use std::fmt;
use std::iter::once;
use std::marker::PhantomData;
use std::ops::Range;
use parity_scale_codec::{Decode, Input, Output, Encode, Compact, Error as CodecError};
use trie_root::Hasher;
use trie_db::{
	node::{NibbleSlicePlan, NodePlan, NodeHandlePlan},
	triedbmut::ChildReference,
	DBValue,
	trie_visit,
	TrieBuilder,
	TrieRoot,
	Partial,
};
use std::borrow::Borrow;
use keccak_hasher::KeccakHasher;

pub use trie_db::{
<<<<<<< HEAD
	Trie, TrieError, TrieMut, TrieIterator, TrieDBNodeIterator, NibbleSlice, NibbleVec, Recorder,
	NodeCodec, TrieDBIterator,
=======
	Trie, TrieMut, TrieDB, TrieDBMut, TrieError, TrieIterator, TrieDBNodeIterator,
	NibbleSlice, NibbleVec, NodeCodec, Recorder,
	encode_compact, decode_compact,
>>>>>>> dea3adfd
};
pub use trie_db::{Record, TrieLayout, TrieConfiguration, nibble_ops};
pub use trie_root::TrieStream;
pub mod node {
	pub use trie_db::node::Node;
}

/// Trie layout using extension nodes.
pub struct ExtensionLayout;

impl TrieLayout for ExtensionLayout {
	const USE_EXTENSION: bool = true;
	type Hash = KeccakHasher;
	type Codec = ReferenceNodeCodec<KeccakHasher>;
}

impl TrieConfiguration for ExtensionLayout { }

/// Trie layout without extension nodes, allowing
/// generic hasher.
pub struct GenericNoExtensionLayout<H>(PhantomData<H>);

impl<H: Hasher> TrieLayout for GenericNoExtensionLayout<H> {
	const USE_EXTENSION: bool = false;
	type Hash = H;
	type Codec = ReferenceNodeCodecNoExt<H>;
}

impl<H: Hasher> TrieConfiguration for GenericNoExtensionLayout<H> { }

/// Trie layout without extension nodes.
pub type NoExtensionLayout = GenericNoExtensionLayout<keccak_hasher::KeccakHasher>;

/// Children bitmap codec for radix 16 trie.
pub struct Bitmap(u16);

const BITMAP_LENGTH: usize = 2;

impl Bitmap {

	fn decode(data: &[u8]) -> Result<Self, CodecError> {
		Ok(u16::decode(&mut &data[..])
			.map(|v| Bitmap(v))?)
	}

	fn value_at(&self, i: usize) -> bool {
		self.0 & (1u16 << i) != 0
	}

	fn encode<I: Iterator<Item = bool>>(has_children: I , output: &mut [u8]) {
		let mut bitmap: u16 = 0;
		let mut cursor: u16 = 1;
		for v in has_children {
			if v { bitmap |= cursor }
			cursor <<= 1;
		}
		output[0] = (bitmap % 256) as u8;
		output[1] = (bitmap / 256) as u8;
	}
}

pub type RefTrieDB<'a> = trie_db::TrieDB<'a, ExtensionLayout>;
pub type RefTrieDBNoExt<'a> = trie_db::TrieDB<'a, NoExtensionLayout>;
pub type RefTrieDBMut<'a> = trie_db::TrieDBMut<'a, ExtensionLayout>;
pub type RefTrieDBMutNoExt<'a> = trie_db::TrieDBMut<'a, NoExtensionLayout>;
pub type RefFatDB<'a> = trie_db::FatDB<'a, ExtensionLayout>;
pub type RefFatDBMut<'a> = trie_db::FatDBMut<'a, ExtensionLayout>;
pub type RefSecTrieDB<'a> = trie_db::SecTrieDB<'a, ExtensionLayout>;
pub type RefSecTrieDBMut<'a> = trie_db::SecTrieDBMut<'a, ExtensionLayout>;
pub type RefLookup<'a, Q> = trie_db::Lookup<'a, ExtensionLayout, Q>;
pub type RefLookupNoExt<'a, Q> = trie_db::Lookup<'a, NoExtensionLayout, Q>;

pub fn reference_trie_root<I, A, B>(input: I) -> <KeccakHasher as Hasher>::Out where
	I: IntoIterator<Item = (A, B)>,
	A: AsRef<[u8]> + Ord + fmt::Debug,
	B: AsRef<[u8]> + fmt::Debug,
{
	trie_root::trie_root::<KeccakHasher, ReferenceTrieStream, _, _, _>(input)
}

fn reference_trie_root_unhashed<I, A, B>(input: I) -> Vec<u8> where
	I: IntoIterator<Item = (A, B)>,
	A: AsRef<[u8]> + Ord + fmt::Debug,
	B: AsRef<[u8]> + fmt::Debug,
{
	trie_root::unhashed_trie::<KeccakHasher, ReferenceTrieStream, _, _, _>(input)
}

pub fn reference_trie_root_no_extension<I, A, B>(input: I) -> <KeccakHasher as Hasher>::Out where
	I: IntoIterator<Item = (A, B)>,
	A: AsRef<[u8]> + Ord + fmt::Debug,
	B: AsRef<[u8]> + fmt::Debug,
{
	trie_root::trie_root_no_extension::<KeccakHasher, ReferenceTrieStreamNoExt, _, _, _>(input)
}

fn reference_trie_root_unhashed_no_extension<I, A, B>(input: I) -> Vec<u8> where
	I: IntoIterator<Item = (A, B)>,
	A: AsRef<[u8]> + Ord + fmt::Debug,
	B: AsRef<[u8]> + fmt::Debug,
{
	trie_root::unhashed_trie_no_extension::<KeccakHasher, ReferenceTrieStreamNoExt, _, _, _>(input)
}

const EMPTY_TRIE: u8 = 0;
const LEAF_NODE_OFFSET: u8 = 1;
const EXTENSION_NODE_OFFSET: u8 = 128;
const BRANCH_NODE_NO_VALUE: u8 = 254;
const BRANCH_NODE_WITH_VALUE: u8 = 255;
const LEAF_NODE_OVER: u8 = EXTENSION_NODE_OFFSET - LEAF_NODE_OFFSET;
const EXTENSION_NODE_OVER: u8 = BRANCH_NODE_NO_VALUE - EXTENSION_NODE_OFFSET;
const LEAF_NODE_LAST: u8 = EXTENSION_NODE_OFFSET - 1;
const EXTENSION_NODE_LAST: u8 = BRANCH_NODE_NO_VALUE - 1;

// Constant use with no extensino trie codec.
const EMPTY_TRIE_NO_EXT: u8 = 0;
const NIBBLE_SIZE_BOUND_NO_EXT: usize = u16::max_value() as usize;
const LEAF_PREFIX_MASK_NO_EXT: u8 = 0b_01 << 6;
const BRANCH_WITHOUT_MASK_NO_EXT: u8 = 0b_10 << 6;
const BRANCH_WITH_MASK_NO_EXT: u8 = 0b_11 << 6;

/// Create a leaf/extension node, encoding a number of nibbles. Note that this
/// cannot handle a number of nibbles that is zero or greater than 125 and if
/// you attempt to do so *IT WILL PANIC*.
fn fuse_nibbles_node<'a>(nibbles: &'a [u8], leaf: bool) -> impl Iterator<Item = u8> + 'a {
	debug_assert!(
		nibbles.len() < LEAF_NODE_OVER.min(EXTENSION_NODE_OVER) as usize,
		"nibbles length too long. what kind of size of key are you trying to include in the trie!?!"
	);
	let first_byte = if leaf {
		LEAF_NODE_OFFSET
	} else {
		EXTENSION_NODE_OFFSET
	} + nibbles.len() as u8;

	once(first_byte)
		.chain(if nibbles.len() % 2 == 1 { Some(nibbles[0]) } else { None })
		.chain(nibbles[nibbles.len() % 2..].chunks(2).map(|ch| ch[0] << 4 | ch[1]))
}

enum NodeKindNoExt {
	Leaf,
	BranchNoValue,
	BranchWithValue,
}

/// Create a leaf or branch node header followed by its encoded partial nibbles.
fn fuse_nibbles_node_no_extension<'a>(
	nibbles: &'a [u8],
	kind: NodeKindNoExt,
) -> impl Iterator<Item = u8> + 'a {
	let size = ::std::cmp::min(NIBBLE_SIZE_BOUND_NO_EXT, nibbles.len());

	let iter_start = match kind {
		NodeKindNoExt::Leaf => size_and_prefix_iterator(size, LEAF_PREFIX_MASK_NO_EXT),
		NodeKindNoExt::BranchNoValue => size_and_prefix_iterator(size, BRANCH_WITHOUT_MASK_NO_EXT),
		NodeKindNoExt::BranchWithValue => size_and_prefix_iterator(size, BRANCH_WITH_MASK_NO_EXT),
	};
	iter_start
		.chain(if nibbles.len() % 2 == 1 { Some(nibbles[0]) } else { None })
		.chain(nibbles[nibbles.len() % 2..].chunks(2).map(|ch| ch[0] << 4 | ch[1]))
}

/// Encoding of branch header and children bitmap (for trie stream radix 16).
/// For stream variant with extension.
fn branch_node(has_value: bool, has_children: impl Iterator<Item = bool>) -> [u8; 3] {
	let mut result = [0, 0, 0];
	branch_node_buffered(has_value, has_children, &mut result[..]);
	result
}

/// Encoding of branch header and children bitmap for any radix.
/// For codec/stream variant with extension.
fn branch_node_buffered<I: Iterator<Item = bool>>(
	has_value: bool,
	has_children: I,
	output: &mut[u8],
) {
	let first = if has_value {
		BRANCH_NODE_WITH_VALUE
	} else {
		BRANCH_NODE_NO_VALUE
	};
	output[0] = first;
	Bitmap::encode(has_children, &mut output[1..]);
}

/// Encoding of children bitmap (for trie stream radix 16).
/// For stream variant without extension.
fn branch_node_bit_mask(has_children: impl Iterator<Item = bool>) -> (u8, u8) {
	let mut bitmap: u16 = 0;
	let mut cursor: u16 = 1;
	for v in has_children {
		if v { bitmap |= cursor }
		cursor <<= 1;
	}
	((bitmap % 256 ) as u8, (bitmap / 256 ) as u8)
}

/// Reference implementation of a `TrieStream` with extension nodes.
#[derive(Default, Clone)]
pub struct ReferenceTrieStream {
	buffer: Vec<u8>
}

impl TrieStream for ReferenceTrieStream {
	fn new() -> Self {
		ReferenceTrieStream {
			buffer: Vec::new()
		}
	}

	fn append_empty_data(&mut self) {
		self.buffer.push(EMPTY_TRIE);
	}

	fn append_leaf(&mut self, key: &[u8], value: &[u8]) {
		self.buffer.extend(fuse_nibbles_node(key, true));
		value.encode_to(&mut self.buffer);
	}

	fn begin_branch(
		&mut self,
		maybe_key: Option<&[u8]>,
		maybe_value: Option<&[u8]>,
		has_children: impl Iterator<Item = bool>,
	) {
		self.buffer.extend(&branch_node(maybe_value.is_some(), has_children));
		if let Some(partial) = maybe_key {
			// should not happen
			self.buffer.extend(fuse_nibbles_node(partial, false));
		}
		if let Some(value) = maybe_value {
			value.encode_to(&mut self.buffer);
		}
	}

	fn append_extension(&mut self, key: &[u8]) {
		self.buffer.extend(fuse_nibbles_node(key, false));
	}

	fn append_substream<H: Hasher>(&mut self, other: Self) {
		let data = other.out();
		match data.len() {
			0..=31 => data.encode_to(&mut self.buffer),
			_ => H::hash(&data).as_ref().encode_to(&mut self.buffer),
		}
	}

	fn out(self) -> Vec<u8> { self.buffer }
}

/// Reference implementation of a `TrieStream` without extension.
#[derive(Default, Clone)]
pub struct ReferenceTrieStreamNoExt {
	buffer: Vec<u8>
}

impl TrieStream for ReferenceTrieStreamNoExt {
	fn new() -> Self {
		ReferenceTrieStreamNoExt {
			buffer: Vec::new()
		}
	}

	fn append_empty_data(&mut self) {
		self.buffer.push(EMPTY_TRIE_NO_EXT);
	}

	fn append_leaf(&mut self, key: &[u8], value: &[u8]) {
		self.buffer.extend(fuse_nibbles_node_no_extension(key, NodeKindNoExt::Leaf));
		value.encode_to(&mut self.buffer);
	}

	fn begin_branch(
		&mut self,
		maybe_key: Option<&[u8]>,
		maybe_value: Option<&[u8]>,
		has_children: impl Iterator<Item = bool>
	) {
		if let Some(partial) = maybe_key {
			if maybe_value.is_some() {
				self.buffer.extend(
					fuse_nibbles_node_no_extension(partial, NodeKindNoExt::BranchWithValue)
				);
			} else {
				self.buffer.extend(
					fuse_nibbles_node_no_extension(partial, NodeKindNoExt::BranchNoValue)
				);
			}
			let bitmap = branch_node_bit_mask(has_children);
			self.buffer.extend([bitmap.0, bitmap.1].iter());
		} else {
			// should not happen
			self.buffer.extend(&branch_node(maybe_value.is_some(), has_children));
		}
		if let Some(value) = maybe_value {
			value.encode_to(&mut self.buffer);
		}
	}

	fn append_extension(&mut self, _key: &[u8]) {
		// should not happen
	}

	fn append_substream<H: Hasher>(&mut self, other: Self) {
		let data = other.out();
		match data.len() {
			0..=31 => data.encode_to(&mut self.buffer),
			_ => H::hash(&data).as_ref().encode_to(&mut self.buffer),
		}
	}

	fn out(self) -> Vec<u8> { self.buffer }
}

/// A node header.
#[derive(Copy, Clone, PartialEq, Eq, Debug)]
enum NodeHeader {
	Null,
	Branch(bool),
	Extension(usize),
	Leaf(usize),
}

/// A node header no extension.
#[derive(Copy, Clone, PartialEq, Eq, Debug)]
enum NodeHeaderNoExt {
	Null,
	Branch(bool, usize),
	Leaf(usize),
}

impl Encode for NodeHeader {
	fn encode_to<T: Output>(&self, output: &mut T) {
		match self {
			NodeHeader::Null => output.push_byte(EMPTY_TRIE),
			NodeHeader::Branch(true) => output.push_byte(BRANCH_NODE_WITH_VALUE),
			NodeHeader::Branch(false) => output.push_byte(BRANCH_NODE_NO_VALUE),
			NodeHeader::Leaf(nibble_count) =>
				output.push_byte(LEAF_NODE_OFFSET + *nibble_count as u8),
			NodeHeader::Extension(nibble_count) =>
				output.push_byte(EXTENSION_NODE_OFFSET + *nibble_count as u8),
		}
	}
}

/// Encode and allocate node type header (type and size), and partial value.
/// It uses an iterator over encoded partial bytes as input.
fn size_and_prefix_iterator(size: usize, prefix: u8) -> impl Iterator<Item = u8> {
	let size = ::std::cmp::min(NIBBLE_SIZE_BOUND_NO_EXT, size);

	let l1 = std::cmp::min(62, size);
	let (first_byte, mut rem) = if size == l1 {
		(once(prefix + l1 as u8), 0)
	} else {
		(once(prefix + 63), size - l1)
	};
	let next_bytes = move || {
		if rem > 0 {
			if rem < 256 {
				let result = rem - 1;
				rem = 0;
				Some(result as u8)
			} else {
				rem = rem.saturating_sub(255);
				Some(255)
			}
		} else {
			None
		}
	};
	first_byte.chain(::std::iter::from_fn(next_bytes))
}

fn encode_size_and_prefix(size: usize, prefix: u8, out: &mut impl Output) {
	for b in size_and_prefix_iterator(size, prefix) {
		out.push_byte(b)
	}
}

fn decode_size<I: Input>(first: u8, input: &mut I) -> Result<usize, CodecError> {
	let mut result = (first & 255u8 >> 2) as usize;
	if result < 63 {
		return Ok(result);
	}
	result -= 1;
	while result <= NIBBLE_SIZE_BOUND_NO_EXT {
		let n = input.read_byte()? as usize;
		if n < 255 {
			return Ok(result + n + 1);
		}
		result += 255;
	}
	Err("Size limit reached for a nibble slice".into())
}

impl Encode for NodeHeaderNoExt {
	fn encode_to<T: Output>(&self, output: &mut T) {
		match self {
			NodeHeaderNoExt::Null => output.push_byte(EMPTY_TRIE_NO_EXT),
			NodeHeaderNoExt::Branch(true, nibble_count)	=>
				encode_size_and_prefix(*nibble_count, BRANCH_WITH_MASK_NO_EXT, output),
			NodeHeaderNoExt::Branch(false, nibble_count) =>
				encode_size_and_prefix(*nibble_count, BRANCH_WITHOUT_MASK_NO_EXT, output),
			NodeHeaderNoExt::Leaf(nibble_count) =>
				encode_size_and_prefix(*nibble_count, LEAF_PREFIX_MASK_NO_EXT, output),
		}
	}
}

impl Decode for NodeHeader {
	fn decode<I: Input>(input: &mut I) -> Result<Self, CodecError> {
		Ok(match input.read_byte()? {
			EMPTY_TRIE => NodeHeader::Null,
			BRANCH_NODE_NO_VALUE => NodeHeader::Branch(false),
			BRANCH_NODE_WITH_VALUE => NodeHeader::Branch(true),
			i @ LEAF_NODE_OFFSET ..= LEAF_NODE_LAST =>
				NodeHeader::Leaf((i - LEAF_NODE_OFFSET) as usize),
			i @ EXTENSION_NODE_OFFSET ..= EXTENSION_NODE_LAST =>
				NodeHeader::Extension((i - EXTENSION_NODE_OFFSET) as usize),
		})
	}
}

impl Decode for NodeHeaderNoExt {
	fn decode<I: Input>(input: &mut I) -> Result<Self, CodecError> {
		let i = input.read_byte()?;
		if i == EMPTY_TRIE_NO_EXT {
			return Ok(NodeHeaderNoExt::Null);
		}
		match i & (0b11 << 6) {
			LEAF_PREFIX_MASK_NO_EXT =>
				Ok(NodeHeaderNoExt::Leaf(decode_size(i, input)?)),
			BRANCH_WITHOUT_MASK_NO_EXT =>
				Ok(NodeHeaderNoExt::Branch(false, decode_size(i, input)?)),
			BRANCH_WITH_MASK_NO_EXT =>
				Ok(NodeHeaderNoExt::Branch(true, decode_size(i, input)?)),
			// do not allow any special encoding
			_ => Err("Unknown type of node".into()),
		}
	}
}

/// Simple reference implementation of a `NodeCodec`.
#[derive(Default, Clone)]
pub struct ReferenceNodeCodec<H>(PhantomData<H>);

/// Simple reference implementation of a `NodeCodec`.
/// Even if implementation follows initial specification of
/// https://github.com/w3f/polkadot-re-spec/issues/8, this may
/// not follow it in the future, it is mainly the testing codec without extension node.
#[derive(Default, Clone)]
pub struct ReferenceNodeCodecNoExt<H>(PhantomData<H>);

fn partial_to_key(partial: Partial, offset: u8, over: u8) -> Vec<u8> {
	let number_nibble_encoded = (partial.0).0 as usize;
	let nibble_count = partial.1.len() * nibble_ops::NIBBLE_PER_BYTE + number_nibble_encoded;
	assert!(nibble_count < over as usize);
	let mut output = vec![offset + nibble_count as u8];
	if number_nibble_encoded > 0 {
		output.push(nibble_ops::pad_right((partial.0).1));
	}
	output.extend_from_slice(&partial.1[..]);
	output
}

fn partial_from_iterator_to_key<I: Iterator<Item = u8>>(
	partial: I,
	nibble_count: usize,
	offset: u8,
	over: u8,
) -> Vec<u8> {
	assert!(nibble_count < over as usize);
	let mut output = Vec::with_capacity(1 + (nibble_count / nibble_ops::NIBBLE_PER_BYTE));
	output.push(offset + nibble_count as u8);
	output.extend(partial);
	output
}

fn partial_from_iterator_encode<I: Iterator<Item = u8>>(
	partial: I,
	nibble_count: usize,
	node_kind: NodeKindNoExt,
) -> Vec<u8> {
	let nibble_count = ::std::cmp::min(NIBBLE_SIZE_BOUND_NO_EXT, nibble_count);

	let mut output = Vec::with_capacity(3 + (nibble_count / nibble_ops::NIBBLE_PER_BYTE));
	match node_kind {
		NodeKindNoExt::Leaf =>
			NodeHeaderNoExt::Leaf(nibble_count).encode_to(&mut output),
		NodeKindNoExt::BranchWithValue =>
			NodeHeaderNoExt::Branch(true, nibble_count).encode_to(&mut output),
		NodeKindNoExt::BranchNoValue =>
			NodeHeaderNoExt::Branch(false, nibble_count).encode_to(&mut output),
	};
	output.extend(partial);
	output
}

fn partial_encode(partial: Partial, node_kind: NodeKindNoExt) -> Vec<u8> {
	let number_nibble_encoded = (partial.0).0 as usize;
	let nibble_count = partial.1.len() * nibble_ops::NIBBLE_PER_BYTE + number_nibble_encoded;

	let nibble_count = ::std::cmp::min(NIBBLE_SIZE_BOUND_NO_EXT, nibble_count);

	let mut output = Vec::with_capacity(3 + partial.1.len());
	match node_kind {
		NodeKindNoExt::Leaf =>
			NodeHeaderNoExt::Leaf(nibble_count).encode_to(&mut output),
		NodeKindNoExt::BranchWithValue =>
			NodeHeaderNoExt::Branch(true, nibble_count).encode_to(&mut output),
		NodeKindNoExt::BranchNoValue =>
			NodeHeaderNoExt::Branch(false, nibble_count).encode_to(&mut output),
	};
	if number_nibble_encoded > 0 {
		output.push(nibble_ops::pad_right((partial.0).1));
	}
	output.extend_from_slice(&partial.1[..]);
	output
}

struct ByteSliceInput<'a> {
	data: &'a [u8],
	offset: usize,
}

impl<'a> ByteSliceInput<'a> {
	fn new(data: &'a [u8]) -> Self {
		ByteSliceInput {
			data,
			offset: 0,
		}
	}

	fn take(&mut self, count: usize) -> Result<Range<usize>, CodecError> {
		if self.offset + count > self.data.len() {
			return Err("out of data".into());
		}

		let range = self.offset..(self.offset + count);
		self.offset += count;
		Ok(range)
	}
}

impl<'a> Input for ByteSliceInput<'a> {
	fn remaining_len(&mut self) -> Result<Option<usize>, CodecError> {
		let remaining = if self.offset <= self.data.len() {
			Some(self.data.len() - self.offset)
		} else {
			None
		};
		Ok(remaining)
	}

	fn read(&mut self, into: &mut [u8]) -> Result<(), CodecError> {
		let range = self.take(into.len())?;
		into.copy_from_slice(&self.data[range]);
		Ok(())
	}

	fn read_byte(&mut self) -> Result<u8, CodecError> {
		if self.offset + 1 > self.data.len() {
			return Err("out of data".into());
		}

		let byte = self.data[self.offset];
		self.offset += 1;
		Ok(byte)
	}
}

// NOTE: what we'd really like here is:
// `impl<H: Hasher> NodeCodec<H> for RlpNodeCodec<H> where <KeccakHasher as Hasher>::Out: Decodable`
// but due to the current limitations of Rust const evaluation we can't do
// `const HASHED_NULL_NODE: <KeccakHasher as Hasher>::Out = <KeccakHasher as Hasher>::Out( … … )`.
// Perhaps one day soon?
impl<H: Hasher> NodeCodec for ReferenceNodeCodec<H> {
	type Error = CodecError;
	type HashOut = H::Out;

	fn hashed_null_node() -> <H as Hasher>::Out {
		H::hash(<Self as NodeCodec>::empty_node())
	}

	fn decode_plan(data: &[u8]) -> ::std::result::Result<NodePlan, Self::Error> {
		let mut input = ByteSliceInput::new(data);
		match NodeHeader::decode(&mut input)? {
			NodeHeader::Null => Ok(NodePlan::Empty),
			NodeHeader::Branch(has_value) => {
				let bitmap_range = input.take(BITMAP_LENGTH)?;
				let bitmap = Bitmap::decode(&data[bitmap_range])?;

				let value = if has_value {
					let count = <Compact<u32>>::decode(&mut input)?.0 as usize;
					Some(input.take(count)?)
				} else {
					None
				};
				let mut children = [
					None, None, None, None, None, None, None, None,
					None, None, None, None, None, None, None, None,
				];
				for i in 0..nibble_ops::NIBBLE_LENGTH {
					if bitmap.value_at(i) {
						let count = <Compact<u32>>::decode(&mut input)?.0 as usize;
						let range = input.take(count)?;
						children[i] = Some(if count == H::LENGTH {
							NodeHandlePlan::Hash(range)
						} else {
							NodeHandlePlan::Inline(range)
						});
					}
				}
				Ok(NodePlan::Branch { value, children })
			}
			NodeHeader::Extension(nibble_count) => {
				let partial = input.take(
					(nibble_count + (nibble_ops::NIBBLE_PER_BYTE - 1)) / nibble_ops::NIBBLE_PER_BYTE
				)?;
				let partial_padding = nibble_ops::number_padding(nibble_count);
				let count = <Compact<u32>>::decode(&mut input)?.0 as usize;
				let range = input.take(count)?;
				let child = if count == H::LENGTH {
					NodeHandlePlan::Hash(range)
				} else {
					NodeHandlePlan::Inline(range)
				};
				Ok(NodePlan::Extension {
					partial: NibbleSlicePlan::new(partial, partial_padding),
					child
				})
			}
			NodeHeader::Leaf(nibble_count) => {
				let partial = input.take(
					(nibble_count + (nibble_ops::NIBBLE_PER_BYTE - 1)) / nibble_ops::NIBBLE_PER_BYTE
				)?;
				let partial_padding = nibble_ops::number_padding(nibble_count);
				let count = <Compact<u32>>::decode(&mut input)?.0 as usize;
				let value = input.take(count)?;
				Ok(NodePlan::Leaf {
					partial: NibbleSlicePlan::new(partial, partial_padding),
					value,
				})
			}
		}
	}

	fn is_empty_node(data: &[u8]) -> bool {
		data == <Self as NodeCodec>::empty_node()
	}

	fn empty_node() -> &'static[u8] {
		&[EMPTY_TRIE]
	}

	fn leaf_node(partial: Partial, value: &[u8]) -> Vec<u8> {
		let mut output = partial_to_key(partial, LEAF_NODE_OFFSET, LEAF_NODE_OVER);
		value.encode_to(&mut output);
		output
	}

	fn extension_node(
		partial: impl Iterator<Item = u8>,
		number_nibble: usize,
		child: ChildReference<Self::HashOut>,
	) -> Vec<u8> {
		let mut output = partial_from_iterator_to_key(
			partial,
			number_nibble,
			EXTENSION_NODE_OFFSET,
			EXTENSION_NODE_OVER,
		);
		match child {
			ChildReference::Hash(h) => h.as_ref().encode_to(&mut output),
			ChildReference::Inline(inline_data, len) =>
				(&AsRef::<[u8]>::as_ref(&inline_data)[..len]).encode_to(&mut output),
		};
		output
	}

	fn branch_node(
		children: impl Iterator<Item = impl Borrow<Option<ChildReference<Self::HashOut>>>>,
		maybe_value: Option<&[u8]>,
	) -> Vec<u8> {
		let mut output = vec![0; BITMAP_LENGTH + 1];
		let mut prefix: [u8; 3] = [0; 3];
		let have_value = if let Some(value) = maybe_value {
			value.encode_to(&mut output);
			true
		} else {
			false
		};
		let has_children = children.map(|maybe_child| match maybe_child.borrow() {
			Some(ChildReference::Hash(h)) => {
				h.as_ref().encode_to(&mut output);
				true
			}
			&Some(ChildReference::Inline(inline_data, len)) => {
				inline_data.as_ref()[..len].encode_to(&mut output);
				true
			}
			None => false,
		});
		branch_node_buffered(have_value, has_children, prefix.as_mut());
		output[0..BITMAP_LENGTH + 1].copy_from_slice(prefix.as_ref());
		output
	}

	fn branch_node_nibbled(
		_partial:	impl Iterator<Item = u8>,
		_number_nibble: usize,
		_children: impl Iterator<Item = impl Borrow<Option<ChildReference<Self::HashOut>>>>,
		_maybe_value: Option<&[u8]>) -> Vec<u8> {
		unreachable!()
	}

}

impl<H: Hasher> NodeCodec for ReferenceNodeCodecNoExt<H> {
	type Error = CodecError;
	type HashOut = <H as Hasher>::Out;

	fn hashed_null_node() -> <H as Hasher>::Out {
		H::hash(<Self as NodeCodec>::empty_node())
	}

	fn decode_plan(data: &[u8]) -> ::std::result::Result<NodePlan, Self::Error> {
		let mut input = ByteSliceInput::new(data);
		match NodeHeaderNoExt::decode(&mut input)? {
			NodeHeaderNoExt::Null => Ok(NodePlan::Empty),
			NodeHeaderNoExt::Branch(has_value, nibble_count) => {
				let padding = nibble_count % nibble_ops::NIBBLE_PER_BYTE != 0;
				// check that the padding is valid (if any)
				if padding && nibble_ops::pad_left(data[input.offset]) != 0 {
					return Err(CodecError::from("Bad format"));
				}
				let partial = input.take(
					(nibble_count + (nibble_ops::NIBBLE_PER_BYTE - 1)) / nibble_ops::NIBBLE_PER_BYTE
				)?;
				let partial_padding = nibble_ops::number_padding(nibble_count);
				let bitmap_range = input.take(BITMAP_LENGTH)?;
				let bitmap = Bitmap::decode(&data[bitmap_range])?;
				let value = if has_value {
					let count = <Compact<u32>>::decode(&mut input)?.0 as usize;
					Some(input.take(count)?)
				} else {
					None
				};
				let mut children = [
					None, None, None, None, None, None, None, None,
					None, None, None, None, None, None, None, None,
				];
				for i in 0..nibble_ops::NIBBLE_LENGTH {
					if bitmap.value_at(i) {
						let count = <Compact<u32>>::decode(&mut input)?.0 as usize;
						let range = input.take(count)?;
						children[i] = Some(if count == H::LENGTH {
							NodeHandlePlan::Hash(range)
						} else {
							NodeHandlePlan::Inline(range)
						});
					}
				}
				Ok(NodePlan::NibbledBranch {
					partial: NibbleSlicePlan::new(partial, partial_padding),
					value,
					children,
				})
			}
			NodeHeaderNoExt::Leaf(nibble_count) => {
				let padding = nibble_count % nibble_ops::NIBBLE_PER_BYTE != 0;
				// check that the padding is valid (if any)
				if padding && nibble_ops::pad_left(data[input.offset]) != 0 {
					return Err(CodecError::from("Bad format"));
				}
				let partial = input.take(
					(nibble_count + (nibble_ops::NIBBLE_PER_BYTE - 1)) / nibble_ops::NIBBLE_PER_BYTE
				)?;
				let partial_padding = nibble_ops::number_padding(nibble_count);
				let count = <Compact<u32>>::decode(&mut input)?.0 as usize;
				let value = input.take(count)?;
				Ok(NodePlan::Leaf {
					partial: NibbleSlicePlan::new(partial, partial_padding),
					value,
				})
			}
		}
	}

	fn is_empty_node(data: &[u8]) -> bool {
		data == <Self as NodeCodec>::empty_node()
	}

	fn empty_node() -> &'static [u8] {
		&[EMPTY_TRIE_NO_EXT]
	}

	fn leaf_node(partial: Partial, value: &[u8]) -> Vec<u8> {
		let mut output = partial_encode(partial, NodeKindNoExt::Leaf);
		value.encode_to(&mut output);
		output
	}

	fn extension_node(
		_partial: impl Iterator<Item = u8>,
		_nbnibble: usize,
		_child: ChildReference<<H as Hasher>::Out>,
	) -> Vec<u8> {
		unreachable!()
	}

	fn branch_node(
		_children: impl Iterator<Item = impl Borrow<Option<ChildReference<<H as Hasher>::Out>>>>,
		_maybe_value: Option<&[u8]>,
	) -> Vec<u8> {
		unreachable!()
	}

	fn branch_node_nibbled(
		partial: impl Iterator<Item = u8>,
		number_nibble: usize,
		children: impl Iterator<Item = impl Borrow<Option<ChildReference<Self::HashOut>>>>,
		maybe_value: Option<&[u8]>,
	) -> Vec<u8> {
		let mut output = if maybe_value.is_some() {
			partial_from_iterator_encode(
				partial,
				number_nibble,
				NodeKindNoExt::BranchWithValue,
			)
		} else {
			partial_from_iterator_encode(
				partial,
				number_nibble,
				NodeKindNoExt::BranchNoValue,
			)
		};
		let bitmap_index = output.len();
		let mut bitmap: [u8; BITMAP_LENGTH] = [0; BITMAP_LENGTH];
		(0..BITMAP_LENGTH).for_each(|_| output.push(0));
		if let Some(value) = maybe_value {
			value.encode_to(&mut output);
		};
		Bitmap::encode(children.map(|maybe_child| match maybe_child.borrow() {
			Some(ChildReference::Hash(h)) => {
				h.as_ref().encode_to(&mut output);
				true
			}
			&Some(ChildReference::Inline(inline_data, len)) => {
				inline_data.as_ref()[..len].encode_to(&mut output);
				true
			}
			None => false,
		}), bitmap.as_mut());
		output[bitmap_index..bitmap_index + BITMAP_LENGTH]
			.copy_from_slice(&bitmap.as_ref()[..BITMAP_LENGTH]);
		output
	}

}

/// Compare trie builder and in memory trie.
pub fn compare_implementations<X : hash_db::HashDB<KeccakHasher, DBValue> + Eq> (
	data: Vec<(Vec<u8>, Vec<u8>)>,
	mut memdb: X,
	mut hashdb: X,
) {
	let root_new = {
		let mut cb = TrieBuilder::new(&mut hashdb);
		trie_visit::<ExtensionLayout, _, _, _, _>(data.clone().into_iter(), &mut cb);
		cb.root.unwrap_or(Default::default())
	};
	let root = {
		let mut root = Default::default();
		let mut t = RefTrieDBMut::new(&mut memdb, &mut root);
		for i in 0..data.len() {
			t.insert(&data[i].0[..], &data[i].1[..]).unwrap();
		}
		t.commit();
		t.root().clone()
	};
	if root_new != root {
		{
			let db : &dyn hash_db::HashDB<_, _> = &hashdb;
			let t = RefTrieDB::new(&db, &root_new).unwrap();
			println!("{:?}", t);
			for a in t.iter().unwrap() {
				println!("a:{:x?}", a);
			}
		}
		{
			let db : &dyn hash_db::HashDB<_, _> = &memdb;
			let t = RefTrieDB::new(&db, &root).unwrap();
			println!("{:?}", t);
			for a in t.iter().unwrap() {
				println!("a:{:x?}", a);
			}
		}
	}

	assert_eq!(root, root_new);
	// compare db content for key fuzzing
	assert!(memdb == hashdb);
}

/// Compare trie builder and trie root implementations.
pub fn compare_root(
	data: Vec<(Vec<u8>, Vec<u8>)>,
	mut memdb: impl hash_db::HashDB<KeccakHasher, DBValue>,
) {
	let root_new = {
		let mut cb = TrieRoot::<KeccakHasher, _>::default();
		trie_visit::<ExtensionLayout, _, _, _, _>(data.clone().into_iter(), &mut cb);
		cb.root.unwrap_or(Default::default())
	};
	let root = {
		let mut root = Default::default();
		let mut t = RefTrieDBMut::new(&mut memdb, &mut root);
		for i in 0..data.len() {
			t.insert(&data[i].0[..], &data[i].1[..]).unwrap();
		}
		t.root().clone()
	};

	assert_eq!(root, root_new);
}

/// Compare trie builder and trie root unhashed implementations.
pub fn compare_unhashed(
	data: Vec<(Vec<u8>, Vec<u8>)>,
) {
	let root_new = {
		let mut cb = trie_db::TrieRootUnhashed::<KeccakHasher>::default();
		trie_visit::<ExtensionLayout, _, _, _, _>(data.clone().into_iter(), &mut cb);
		cb.root.unwrap_or(Default::default())
	};
	let root = reference_trie_root_unhashed(data);

	assert_eq!(root, root_new);
}

/// Compare trie builder and trie root unhashed implementations.
/// This uses the variant without extension nodes.
pub fn compare_unhashed_no_extension(
	data: Vec<(Vec<u8>, Vec<u8>)>,
) {
	let root_new = {
		let mut cb = trie_db::TrieRootUnhashed::<KeccakHasher>::default();
		trie_visit::<NoExtensionLayout, _, _, _, _>(data.clone().into_iter(), &mut cb);
		cb.root.unwrap_or(Default::default())
	};
	let root = reference_trie_root_unhashed_no_extension(data);

	assert_eq!(root, root_new);
}

/// Trie builder root calculation utility.
pub fn calc_root<I, A, B>(
	data: I,
) -> <KeccakHasher as Hasher>::Out
	where
		I: IntoIterator<Item = (A, B)>,
		A: AsRef<[u8]> + Ord + fmt::Debug,
		B: AsRef<[u8]> + fmt::Debug,
{
	let mut cb = TrieRoot::<KeccakHasher, _>::default();
	trie_visit::<ExtensionLayout, _, _, _, _>(data.into_iter(), &mut cb);
	cb.root.unwrap_or(Default::default())
}

/// Trie builder root calculation utility.
/// This uses the variant without extension nodes.
pub fn calc_root_no_extension<I, A, B>(
	data: I,
) -> <KeccakHasher as Hasher>::Out
	where
		I: IntoIterator<Item = (A, B)>,
		A: AsRef<[u8]> + Ord + fmt::Debug,
		B: AsRef<[u8]> + fmt::Debug,
{
	let mut cb = TrieRoot::<KeccakHasher, _>::default();
	trie_db::trie_visit::<NoExtensionLayout, _, _, _, _>(data.into_iter(), &mut cb);
	cb.root.unwrap_or(Default::default())
}

/// Trie builder trie building utility.
pub fn calc_root_build<I, A, B, DB>(
	data: I,
	hashdb: &mut DB
) -> <KeccakHasher as Hasher>::Out
	where
		I: IntoIterator<Item = (A, B)>,
		A: AsRef<[u8]> + Ord + fmt::Debug,
		B: AsRef<[u8]> + fmt::Debug,
		DB: hash_db::HashDB<KeccakHasher, DBValue>
{
	let mut cb = TrieBuilder::new(hashdb);
	trie_visit::<ExtensionLayout, _, _, _, _>(data.into_iter(), &mut cb);
	cb.root.unwrap_or(Default::default())
}

/// Trie builder trie building utility.
/// This uses the variant without extension nodes.
pub fn calc_root_build_no_extension<I, A, B, DB>(
	data: I,
	hashdb: &mut DB,
) -> <KeccakHasher as Hasher>::Out
	where
		I: IntoIterator<Item = (A, B)>,
		A: AsRef<[u8]> + Ord + fmt::Debug,
		B: AsRef<[u8]> + fmt::Debug,
		DB: hash_db::HashDB<KeccakHasher, DBValue>
{
	let mut cb = TrieBuilder::new(hashdb);
	trie_db::trie_visit::<NoExtensionLayout, _, _, _, _>(data.into_iter(), &mut cb);
	cb.root.unwrap_or(Default::default())
}

/// Compare trie builder and in memory trie.
/// This uses the variant without extension nodes.
pub fn compare_implementations_no_extension(
	data: Vec<(Vec<u8>, Vec<u8>)>,
	mut memdb: impl hash_db::HashDB<KeccakHasher, DBValue>,
	mut hashdb: impl hash_db::HashDB<KeccakHasher, DBValue>,
) {
	let root_new = {
		let mut cb = TrieBuilder::new(&mut hashdb);
		trie_visit::<NoExtensionLayout, _, _, _, _>(data.clone().into_iter(), &mut cb);
		cb.root.unwrap_or(Default::default())
	};
	let root = {
		let mut root = Default::default();
		let mut t = RefTrieDBMutNoExt::new(&mut memdb, &mut root);
		for i in 0..data.len() {
			t.insert(&data[i].0[..], &data[i].1[..]).unwrap();
		}
		t.root().clone()
	};
	
	if root != root_new {
		{
			let db : &dyn hash_db::HashDB<_, _> = &memdb;
			let t = RefTrieDBNoExt::new(&db, &root).unwrap();
			println!("{:?}", t);
			for a in t.iter().unwrap() {
				println!("a:{:?}", a);
			}
		}
		{
			let db : &dyn hash_db::HashDB<_, _> = &hashdb;
			let t = RefTrieDBNoExt::new(&db, &root_new).unwrap();
			println!("{:?}", t);
			for a in t.iter().unwrap() {
				println!("a:{:?}", a);
			}
		}
	}

	assert_eq!(root, root_new);
}

/// `compare_implementations_no_extension` for unordered input (trie_root does
/// ordering before running when trie_build expect correct ordering).
pub fn compare_implementations_no_extension_unordered(
	data: Vec<(Vec<u8>, Vec<u8>)>,
	mut memdb: impl hash_db::HashDB<KeccakHasher, DBValue>,
	mut hashdb: impl hash_db::HashDB<KeccakHasher, DBValue>,
) {
	let mut b_map = std::collections::btree_map::BTreeMap::new();
	let root = {
		let mut root = Default::default();
		let mut t = RefTrieDBMutNoExt::new(&mut memdb, &mut root);
		for i in 0..data.len() {
			t.insert(&data[i].0[..], &data[i].1[..]).unwrap();
			b_map.insert(data[i].0.clone(), data[i].1.clone());
		}
		t.root().clone()
	};
	let root_new = {
		let mut cb = TrieBuilder::new(&mut hashdb);
		trie_visit::<NoExtensionLayout, _, _, _, _>(b_map.into_iter(), &mut cb);
		cb.root.unwrap_or(Default::default())
	};

	if root != root_new {
		{
			let db : &dyn hash_db::HashDB<_, _> = &memdb;
			let t = RefTrieDBNoExt::new(&db, &root).unwrap();
			println!("{:?}", t);
			for a in t.iter().unwrap() {
				println!("a:{:?}", a);
			}
		}
		{
			let db : &dyn hash_db::HashDB<_, _> = &hashdb;
			let t = RefTrieDBNoExt::new(&db, &root_new).unwrap();
			println!("{:?}", t);
			for a in t.iter().unwrap() {
				println!("a:{:?}", a);
			}
		}
	}

	assert_eq!(root, root_new);
}

/// Testing utility that uses some periodic removal over
/// its input test data.
pub fn compare_no_extension_insert_remove(
	data: Vec<(bool, Vec<u8>, Vec<u8>)>,
	mut memdb: impl hash_db::HashDB<KeccakHasher, DBValue>,
) {
	let mut data2 = std::collections::BTreeMap::new();
	let mut root = Default::default();
	let mut a = 0;
	{
		let mut t = RefTrieDBMutNoExt::new(&mut memdb, &mut root);
		t.commit();
	}
	while a < data.len() {
		// new triemut every 3 element
		root = {
			let mut t = RefTrieDBMutNoExt::from_existing(&mut memdb, &mut root).unwrap();
			for _ in 0..3 {
				if data[a].0 {
					// remove
					t.remove(&data[a].1[..]).unwrap();
					data2.remove(&data[a].1[..]);
				} else {
					// add
					t.insert(&data[a].1[..], &data[a].2[..]).unwrap();
					data2.insert(&data[a].1[..], &data[a].2[..]);
				}

				a += 1;
				if a == data.len() {
					break;
				}
			}
			t.commit();
			*t.root()
		};
	}
	let mut t = RefTrieDBMutNoExt::from_existing(&mut memdb, &mut root).unwrap();
	// we are testing the RefTrie code here so we do not sort or check uniqueness
	// before.
	assert_eq!(*t.root(), calc_root_no_extension(data2));
}

#[cfg(test)]
mod tests {
	use super::*;
	use trie_db::node::Node;

	#[test]
	fn test_encoding_simple_trie() {
		for prefix in [
			LEAF_PREFIX_MASK_NO_EXT,
			BRANCH_WITHOUT_MASK_NO_EXT,
			BRANCH_WITH_MASK_NO_EXT,
		].iter() {
			for i in (0..1000).chain(NIBBLE_SIZE_BOUND_NO_EXT - 2..NIBBLE_SIZE_BOUND_NO_EXT + 2) {
				let mut output = Vec::new();
				encode_size_and_prefix(i, *prefix, &mut output);
				let input = &mut &output[..];
				let first = input.read_byte().unwrap();
				assert_eq!(first & (0b11 << 6), *prefix);
				let v = decode_size(first, input);
				assert_eq!(Ok(std::cmp::min(i, NIBBLE_SIZE_BOUND_NO_EXT)), v);
			}
		}
	}

	#[test]
	fn too_big_nibble_length() {
		// + 1 for 0 added byte of nibble encode
		let input = vec![0u8; (NIBBLE_SIZE_BOUND_NO_EXT as usize + 1) / 2 + 1];
		let enc = <ReferenceNodeCodecNoExt<KeccakHasher> as NodeCodec>
		::leaf_node(((0, 0), &input), &[1]);
		let dec = <ReferenceNodeCodecNoExt<KeccakHasher> as NodeCodec>
		::decode(&enc).unwrap();
		let o_sl = if let Node::Leaf(sl, _) = dec {
			Some(sl)
		} else { None };
		assert!(o_sl.is_some());
	}

	#[test]
	fn size_encode_limit_values() {
		let sizes = [0, 1, 62, 63, 64, 317, 318, 319, 572, 573, 574];
		let encs = [
			vec![0],
			vec![1],
			vec![0x3e],
			vec![0x3f, 0],
			vec![0x3f, 1],
			vec![0x3f, 0xfe],
			vec![0x3f, 0xff, 0],
			vec![0x3f, 0xff, 1],
			vec![0x3f, 0xff, 0xfe],
			vec![0x3f, 0xff, 0xff, 0],
			vec![0x3f, 0xff, 0xff, 1],
		];
		for i in 0..sizes.len() {
			let mut enc = Vec::new();
			encode_size_and_prefix(sizes[i], 0, &mut enc);
			assert_eq!(enc, encs[i]);
			let s_dec = decode_size(encs[i][0], &mut &encs[i][1..]);
			assert_eq!(s_dec, Ok(sizes[i]));
		}
	}
}<|MERGE_RESOLUTION|>--- conflicted
+++ resolved
@@ -33,14 +33,9 @@
 use keccak_hasher::KeccakHasher;
 
 pub use trie_db::{
-<<<<<<< HEAD
-	Trie, TrieError, TrieMut, TrieIterator, TrieDBNodeIterator, NibbleSlice, NibbleVec, Recorder,
-	NodeCodec, TrieDBIterator,
-=======
 	Trie, TrieMut, TrieDB, TrieDBMut, TrieError, TrieIterator, TrieDBNodeIterator,
-	NibbleSlice, NibbleVec, NodeCodec, Recorder,
+	NibbleSlice, NibbleVec, NodeCodec, Recorder, TrieDBIterator,
 	encode_compact, decode_compact,
->>>>>>> dea3adfd
 };
 pub use trie_db::{Record, TrieLayout, TrieConfiguration, nibble_ops};
 pub use trie_root::TrieStream;
