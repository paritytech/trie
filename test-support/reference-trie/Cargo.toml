[package]
name = "reference-trie"
version = "0.15.0"
authors = ["Parity Technologies <admin@parity.io>"]
description = "Simple reference trie format"
repository = "https://github.com/paritytech/trie/"
license = "Apache-2.0"
edition = "2018"

[dependencies]
<<<<<<< HEAD
hash-db = { path = "../../hash-db" , version = "0.15.0"}
hash256-std-hasher = { path = "../../hash256-std-hasher", version = "0.15.0" }
keccak-hasher = { path = "../keccak-hasher", version = "0.15.0" }
trie-db = { path = "../../trie-db", default-features = false, version = "0.15.0"}
trie-root = { path = "../../trie-root", default-features = false, version = "0.15.0" }
parity-codec = { version = "4.0", features = ["derive"] }
=======
hash-db = { path = "../../hash-db" , version = "0.14.0" }
hash256-std-hasher = { path = "../../hash256-std-hasher", version = "0.14.0" }
keccak-hasher = { path = "../keccak-hasher", version = "0.14.0" }
trie-db = { path = "../../trie-db", default-features = false, version = "0.14.0" }
trie-root = { path = "../../trie-root", default-features = false, version = "0.14.0" }
parity-scale-codec = { version = "1.0.3", features = ["derive"] }
>>>>>>> ca3a4809

[dev-dependencies]
trie-bench = { path = "../trie-bench", version = "0.15.0" }
criterion = "0.2.8"

[[bench]]
name = "bench"
harness = false

[features]
default = ["std"]
# no actual support for std, only to avoid a cargo issues
std = [
  "trie-db/std",
  "trie-root/std",
]<|MERGE_RESOLUTION|>--- conflicted
+++ resolved
@@ -8,21 +8,12 @@
 edition = "2018"
 
 [dependencies]
-<<<<<<< HEAD
 hash-db = { path = "../../hash-db" , version = "0.15.0"}
 hash256-std-hasher = { path = "../../hash256-std-hasher", version = "0.15.0" }
 keccak-hasher = { path = "../keccak-hasher", version = "0.15.0" }
 trie-db = { path = "../../trie-db", default-features = false, version = "0.15.0"}
 trie-root = { path = "../../trie-root", default-features = false, version = "0.15.0" }
-parity-codec = { version = "4.0", features = ["derive"] }
-=======
-hash-db = { path = "../../hash-db" , version = "0.14.0" }
-hash256-std-hasher = { path = "../../hash256-std-hasher", version = "0.14.0" }
-keccak-hasher = { path = "../keccak-hasher", version = "0.14.0" }
-trie-db = { path = "../../trie-db", default-features = false, version = "0.14.0" }
-trie-root = { path = "../../trie-root", default-features = false, version = "0.14.0" }
 parity-scale-codec = { version = "1.0.3", features = ["derive"] }
->>>>>>> ca3a4809
 
 [dev-dependencies]
 trie-bench = { path = "../trie-bench", version = "0.15.0" }
