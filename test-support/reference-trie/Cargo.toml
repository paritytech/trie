[package]
name = "reference-trie"
version = "0.20.0"
authors = ["Parity Technologies <admin@parity.io>"]
description = "Simple reference trie format"
repository = "https://github.com/paritytech/trie/"
license = "Apache-2.0"
edition = "2018"

[dependencies]
hash-db = { path = "../../hash-db" , version = "0.15.2"}
hash256-std-hasher = { path = "../../hash256-std-hasher", version = "0.15.2" }
keccak-hasher = { path = "../keccak-hasher", version = "0.15.2" }
<<<<<<< HEAD
trie-db = { path = "../../trie-db", default-features = false, version = "0.19.2" }
trie-root = { path = "../../trie-root", default-features = false, version = "0.15.2" }
ordered-trie = { path = "../../ordered-trie", default-features = false, version = "0.19.2"}
=======
trie-db = { path = "../../trie-db", default-features = false, version = "0.20.0" }
trie-root = { path = "../../trie-root", default-features = false, version = "0.16.0" }
>>>>>>> e65d08e7
parity-scale-codec = { version = "1.0.3", features = ["derive"] }

[dev-dependencies]
trie-bench = { path = "../trie-bench", version = "0.21.0" }
criterion = "0.2.8"

[[bench]]
name = "bench"
harness = false

[features]
default = ["std"]
# no actual support for std, only to avoid a cargo issues
std = [
  "trie-db/std",
  "trie-root/std",
]<|MERGE_RESOLUTION|>--- conflicted
+++ resolved
@@ -11,14 +11,9 @@
 hash-db = { path = "../../hash-db" , version = "0.15.2"}
 hash256-std-hasher = { path = "../../hash256-std-hasher", version = "0.15.2" }
 keccak-hasher = { path = "../keccak-hasher", version = "0.15.2" }
-<<<<<<< HEAD
-trie-db = { path = "../../trie-db", default-features = false, version = "0.19.2" }
-trie-root = { path = "../../trie-root", default-features = false, version = "0.15.2" }
-ordered-trie = { path = "../../ordered-trie", default-features = false, version = "0.19.2"}
-=======
 trie-db = { path = "../../trie-db", default-features = false, version = "0.20.0" }
 trie-root = { path = "../../trie-root", default-features = false, version = "0.16.0" }
->>>>>>> e65d08e7
+ordered-trie = { path = "../../ordered-trie", default-features = false, version = "0.19.2"}
 parity-scale-codec = { version = "1.0.3", features = ["derive"] }
 
 [dev-dependencies]
