// Copyright 2017, 2020 Parity Technologies
//
// Licensed under the Apache License, Version 2.0 (the "License");
// you may not use this file except in compliance with the License.
// You may obtain a copy of the License at
//
//     http://www.apache.org/licenses/LICENSE-2.0
//
// Unless required by applicable law or agreed to in writing, software
// distributed under the License is distributed on an "AS IS" BASIS,
// WITHOUT WARRANTIES OR CONDITIONS OF ANY KIND, either express or implied.
// See the License for the specific language governing permissions and
// limitations under the License.

//! Generates trie root.
//!
//! This module should be used to generate trie root hash.

#![cfg_attr(not(feature = "std"), no_std)]

#[cfg(not(feature = "std"))]
extern crate alloc;


#[cfg(feature = "std")]
mod rstd {
	pub use std::vec::Vec;
	pub use std::cmp;
	pub use std::collections::{BTreeMap, VecDeque};
}

#[cfg(not(feature = "std"))]
mod rstd {
	pub use core::cmp;
	pub use alloc::collections::{BTreeMap, VecDeque};
	pub use alloc::vec::Vec;
}

use self::rstd::*;

pub use hash_db::{Hasher, MetaHasher};

/// Byte-stream oriented trait for constructing closed-form tries.
pub trait TrieStream {
	/// Global meta to apply on new nodes.
	type GlobalMeta: Default + Clone;

	/// Construct a new `TrieStream`
<<<<<<< HEAD
	fn new(global: Self::GlobalMeta) -> Self;
=======
	fn new(alt_threshold: Option<u32>) -> Self;
>>>>>>> 618beec2
	/// Append an Empty node
	fn append_empty_data(&mut self);
	/// Start a new Branch node, possibly with a value; takes a list indicating
	/// which slots in the Branch node has further child nodes.
	fn begin_branch(
		&mut self,
		maybe_key: Option<&[u8]>,
		maybe_value: Option<&[u8]>,
		has_children: impl Iterator<Item = bool>,
	);
	/// Append an empty child node. Optional.
	fn append_empty_child(&mut self) {}
	/// Wrap up a Branch node portion of a `TrieStream` and append the value
	/// stored on the Branch (if any).
	fn end_branch(&mut self, _value: Option<&[u8]>) {}
	/// Append a Leaf node
	fn append_leaf(&mut self, key: &[u8], value: &[u8]);
	/// Append an Extension node
	fn append_extension(&mut self, key: &[u8]);
	/// Append a Branch of Extension substream
	fn append_substream<H: Hasher>(&mut self, other: Self);
	/// Return the finished `TrieStream` as a vector of bytes.
	fn out(self) -> Vec<u8>;
	/// Finalize root of trie stream by hashing it.
	fn hash_root<H: Hasher>(self) -> H::Out;
}

fn shared_prefix_length<T: Eq>(first: &[T], second: &[T]) -> usize {
	first.iter()
		.zip(second.iter())
		.position(|(f, s)| f != s)
		.unwrap_or_else(|| cmp::min(first.len(), second.len()))
}

/// Generates a trie root hash for a vector of key-value tuples
///
/// ```ignore
/// use hex_literal::hex;
/// use trie_root::trie_root;
/// use reference_trie::ReferenceTrieStream;
/// use keccak_hasher::KeccakHasher;
///
/// let v = vec![
///     ("doe", "reindeer"),
///     ("dog", "puppy"),
///     ("dogglesworth", "cat"),
/// ];
///
/// let root = hex!["0807d5393ae7f349481063ebb5dbaf6bda58db282a385ca97f37dccba717cb79"];
/// assert_eq!(trie_root::<KeccakHasher, ReferenceTrieStream, _, _, _>(v), root);
/// ```
<<<<<<< HEAD
pub fn trie_root<H, M, S, I, A, B>(input: I, meta: S::GlobalMeta) -> H::Out where
=======
pub fn trie_root<H, S, I, A, B>(input: I, threshold: Option<u32>) -> H::Out where
>>>>>>> 618beec2
	I: IntoIterator<Item = (A, B)>,
	A: AsRef<[u8]> + Ord,
	B: AsRef<[u8]>,
	H: Hasher,
	M: MetaHasher<H, Vec<u8>>,
	S: TrieStream,
{
<<<<<<< HEAD
	trie_root_inner::<H, M, S, I, A, B>(input, false, meta)
}

fn trie_root_inner<H, M, S, I, A, B>(input: I, no_extension: bool, meta: S::GlobalMeta) -> H::Out where
=======
	trie_root_inner::<H, S, I, A, B>(input, false, threshold)
}

fn trie_root_inner<H, S, I, A, B>(input: I, no_extension: bool, threshold: Option<u32>) -> H::Out where
>>>>>>> 618beec2
	I: IntoIterator<Item = (A, B)>,
	A: AsRef<[u8]> + Ord,
	B: AsRef<[u8]>,
	H: Hasher,
	M: MetaHasher<H, Vec<u8>>,
	S: TrieStream,
{
	// first put elements into btree to sort them and to remove duplicates
	let input = input
		.into_iter()
		.collect::<BTreeMap<_, _>>();

	// convert to nibbles
	let mut nibbles = Vec::with_capacity(input.keys().map(|k| k.as_ref().len()).sum::<usize>() * 2);
	let mut lens = Vec::with_capacity(input.len() + 1);
	lens.push(0);
	for k in input.keys() {
		for &b in k.as_ref() {
			nibbles.push(b >> 4);
			nibbles.push(b & 0x0F);
		}
		lens.push(nibbles.len());
	}

	// then move them to a vector
	let input = input.into_iter().zip(lens.windows(2))
		.map(|((_, v), w)| (&nibbles[w[0]..w[1]], v))
		.collect::<Vec<_>>();

<<<<<<< HEAD
	let mut stream = S::new(meta.clone());
	build_trie::<H, M, S, _, _>(&input, 0, &mut stream, no_extension, meta);
=======
	let mut stream = S::new(threshold.clone());
	build_trie::<H, S, _, _>(&input, 0, &mut stream, no_extension, threshold);
>>>>>>> 618beec2
	stream.hash_root::<H>()
}

/// Variant of `trie_root` for patricia trie without extension node.
/// See [`trie_root`].
<<<<<<< HEAD
pub fn trie_root_no_extension<H, M, S, I, A, B>(input: I, meta: S::GlobalMeta) -> H::Out where
=======
pub fn trie_root_no_extension<H, S, I, A, B>(input: I, threshold: Option<u32>) -> H::Out where
>>>>>>> 618beec2
	I: IntoIterator<Item = (A, B)>,
	A: AsRef<[u8]> + Ord,
	B: AsRef<[u8]>,
	H: Hasher,
	M: MetaHasher<H, Vec<u8>>,
	S: TrieStream,
{
<<<<<<< HEAD
	trie_root_inner::<H, M, S, I, A, B>(input, true, meta)
=======
	trie_root_inner::<H, S, I, A, B>(input, true, threshold)
>>>>>>> 618beec2
}

//#[cfg(test)]	// consider feature="std"
/// Method similar to `trie_root` but returning the root encoded
/// node instead of its hash.
/// Mainly use for testing or debugging.
<<<<<<< HEAD
pub fn unhashed_trie<H, M, S, I, A, B>(input: I, meta: S::GlobalMeta) -> Vec<u8> where
=======
pub fn unhashed_trie<H, S, I, A, B>(input: I, threshold: Option<u32>) -> Vec<u8> where
>>>>>>> 618beec2
	I: IntoIterator<Item = (A, B)>,
	A: AsRef<[u8]> + Ord,
	B: AsRef<[u8]>,
	H: Hasher,
	M: MetaHasher<H, Vec<u8>>,
	S: TrieStream,
{
<<<<<<< HEAD
	unhashed_trie_inner::<H, M, S, I, A, B>(input, false, meta)
}

fn unhashed_trie_inner<H, M, S, I, A, B>(input: I, no_extension: bool, meta: S::GlobalMeta) -> Vec<u8> where
=======
	unhashed_trie_inner::<H, S, I, A, B>(input, false, threshold)
}

fn unhashed_trie_inner<H, S, I, A, B>(input: I, no_extension: bool, threshold: Option<u32>) -> Vec<u8> where
>>>>>>> 618beec2
	I: IntoIterator<Item = (A, B)>,
	A: AsRef<[u8]> + Ord,
	B: AsRef<[u8]>,
	H: Hasher,
	M: MetaHasher<H, Vec<u8>>,
	S: TrieStream,
{
	// first put elements into btree to sort them and to remove duplicates
	let input = input
		.into_iter()
		.collect::<BTreeMap<_, _>>();

	let mut nibbles = Vec::with_capacity(input.keys().map(|k| k.as_ref().len()).sum::<usize>() * 2);
	let mut lens = Vec::with_capacity(input.len() + 1);
	lens.push(0);
	for k in input.keys() {
		for &b in k.as_ref() {
			nibbles.push(b >> 4);
			nibbles.push(b & 0x0F);
		}
		lens.push(nibbles.len());
	}

	// then move them to a vector
	let input = input.into_iter().zip(lens.windows(2))
		.map(|((_, v), w)| (&nibbles[w[0]..w[1]], v))
		.collect::<Vec<_>>();

<<<<<<< HEAD
	let mut stream = S::new(meta.clone());
	build_trie::<H, M, S, _, _>(&input, 0, &mut stream, no_extension, meta);
=======
	let mut stream = S::new(threshold.clone());
	build_trie::<H, S, _, _>(&input, 0, &mut stream, no_extension, threshold);
>>>>>>> 618beec2
	stream.out()
}

/// Variant of `unhashed_trie` for patricia trie without extension node.
/// See [`unhashed_trie`].
<<<<<<< HEAD
pub fn unhashed_trie_no_extension<H, M, S, I, A, B>(input: I, meta: S::GlobalMeta) -> Vec<u8> where
=======
pub fn unhashed_trie_no_extension<H, S, I, A, B>(input: I, threshold: Option<u32>) -> Vec<u8> where
>>>>>>> 618beec2
	I: IntoIterator<Item = (A, B)>,
	A: AsRef<[u8]> + Ord,
	B: AsRef<[u8]>,
	H: Hasher,
	M: MetaHasher<H, Vec<u8>>,
	S: TrieStream,
{
<<<<<<< HEAD
	unhashed_trie_inner::<H, M, S, I, A, B>(input, true, meta)
=======
	unhashed_trie_inner::<H, S, I, A, B>(input, true, threshold)
>>>>>>> 618beec2
}

/// Generates a key-hashed (secure) trie root hash for a vector of key-value tuples.
///
/// ```ignore
/// use hex_literal::hex;
/// use trie_root::sec_trie_root;
/// use keccak_hasher::KeccakHasher;
/// use reference_trie::ReferenceTrieStream;
///
/// let v = vec![
/// 	("doe", "reindeer"),
/// 	("dog", "puppy"),
/// 	("dogglesworth", "cat"),
/// ];
///
/// let root = hex!["d6e02b2bd48aa04fd2ad87cfac1144a29ca7f7dc60f4526c7b7040763abe3d43"];
/// assert_eq!(sec_trie_root::<KeccakHasher, ReferenceTrieStream, _, _, _>(v), root);
/// ```
<<<<<<< HEAD
pub fn sec_trie_root<H, M, S, I, A, B>(input: I, meta: S::GlobalMeta) -> H::Out where
=======
pub fn sec_trie_root<H, S, I, A, B>(input: I, threshold: Option<u32>) -> H::Out where
>>>>>>> 618beec2
	I: IntoIterator<Item = (A, B)>,
	A: AsRef<[u8]>,
	B: AsRef<[u8]>,
	H: Hasher,
	M: MetaHasher<H, Vec<u8>>,
	H::Out: Ord,
	S: TrieStream,
{
<<<<<<< HEAD
	trie_root::<H, M, S, _, _, _>(input.into_iter().map(|(k, v)| (H::hash(k.as_ref()), v)), meta)
=======
	trie_root::<H, S, _, _, _>(input.into_iter().map(|(k, v)| (H::hash(k.as_ref()), v)), threshold)
>>>>>>> 618beec2
}

/// Takes a slice of key/value tuples where the key is a slice of nibbles
/// and encodes it into the provided `Stream`.
<<<<<<< HEAD
fn build_trie<H, M, S, A, B>(input: &[(A, B)], cursor: usize, stream: &mut S, no_extension: bool, meta: S::GlobalMeta) where
=======
fn build_trie<H, S, A, B>(input: &[(A, B)], cursor: usize, stream: &mut S, no_extension: bool, threshold: Option<u32>) where
>>>>>>> 618beec2
	A: AsRef<[u8]>,
	B: AsRef<[u8]>,
	H: Hasher,
	M: MetaHasher<H, Vec<u8>>,
	S: TrieStream,
{
	match input.len() {
		// No input, just append empty data.
		0 => stream.append_empty_data(),
		// Leaf node; append the remainder of the key and the value. Done.
		1 => stream.append_leaf(&input[0].0.as_ref()[cursor..], &input[0].1.as_ref() ),
		// We have multiple items in the input. Figure out if we should add an
		// extension node or a branch node.
		_ => {
			let (key, value) = (&input[0].0.as_ref(), input[0].1.as_ref());
			// Count the number of nibbles in the other elements that are
			// shared with the first key.
			// e.g. input = [ [1'7'3'10'12'13], [1'7'3'], [1'7'7'8'9'] ] => [1'7'] is common => 2
			let shared_nibble_count = input.iter().skip(1).fold(key.len(), |acc, &(ref k, _)| {
				cmp::min( shared_prefix_length(key, k.as_ref()), acc )
			});
			// Add an extension node if the number of shared nibbles is greater
			// than what we saw on the last call (`cursor`): append the new part
			// of the path then recursively append the remainder of all items
			// who had this partial key.
			let (cursor, o_branch_slice) = if no_extension {
				if shared_nibble_count > cursor {
					(shared_nibble_count, Some(&key[cursor..shared_nibble_count]))
				} else {
					(cursor, Some(&key[0..0]))
				}
			} else if shared_nibble_count > cursor {
				stream.append_extension(&key[cursor..shared_nibble_count]);
				build_trie_trampoline::<H, M, _, _, _>(
					input,
					shared_nibble_count,
					stream,
					no_extension,
<<<<<<< HEAD
					meta,
=======
					threshold,
>>>>>>> 618beec2
				);
				return;
			} else { (cursor, None) };

			// We'll be adding a branch node because the path is as long as it gets.
			// First we need to figure out what entries this branch node will have...

			// We have a a value for exactly this key. Branch node will have a value
			// attached to it.
			let value = if cursor == key.len() { Some(value) } else { None };

			// We need to know how many key nibbles each of the children account for.
			let mut shared_nibble_counts = [0usize; 16];
			{
				// If the Branch node has a value then the first of the input keys
				// is exactly the key for that value and we don't care about it
				// when finding shared nibbles for our child nodes. (We know it's
				// the first of the input keys, because the input is sorted)
				let mut begin = match value { None => 0, _ => 1 };
				for i in 0..16 {
					shared_nibble_counts[i] = input[begin..].iter()
						.take_while(|(k, _)| k.as_ref()[cursor] == i as u8)
						.count();
					begin += shared_nibble_counts[i];
				}
			}

			// Put out the node header:
			stream.begin_branch(o_branch_slice, value, shared_nibble_counts.iter().map(|&n| n > 0));

			// Fill in each slot in the branch node. We don't need to bother with empty slots
			// since they were registered in the header.
			let mut begin = match value { None => 0, _ => 1 };
			for &count in &shared_nibble_counts {
				if count > 0 {
					build_trie_trampoline::<H, M, S, _, _>(
						&input[begin..(begin + count)],
						cursor + 1,
						stream,
						no_extension,
<<<<<<< HEAD
						meta.clone(),
=======
						threshold.clone(),
>>>>>>> 618beec2
					);
					begin += count;
				} else {
					stream.append_empty_child();
				}
			}

			stream.end_branch(value);
		}
	}
}

fn build_trie_trampoline<H, M, S, A, B>(
	input: &[(A, B)],
	cursor: usize,
	stream: &mut S,
	no_extension: bool,
<<<<<<< HEAD
	meta: S::GlobalMeta,
=======
	threshold: Option<u32>,
>>>>>>> 618beec2
) where
	A: AsRef<[u8]>,
	B: AsRef<[u8]>,
	H: Hasher,
	M: MetaHasher<H, Vec<u8>>,
	S: TrieStream,
{
<<<<<<< HEAD
	let mut substream = S::new(meta.clone());
	build_trie::<H, M, _, _, _>(input, cursor, &mut substream, no_extension, meta);
=======
	let mut substream = S::new(threshold.clone());
	build_trie::<H, _, _, _>(input, cursor, &mut substream, no_extension, threshold);
>>>>>>> 618beec2
	stream.append_substream::<H>(substream);
}<|MERGE_RESOLUTION|>--- conflicted
+++ resolved
@@ -38,19 +38,12 @@
 
 use self::rstd::*;
 
-pub use hash_db::{Hasher, MetaHasher};
+pub use hash_db::Hasher;
 
 /// Byte-stream oriented trait for constructing closed-form tries.
 pub trait TrieStream {
-	/// Global meta to apply on new nodes.
-	type GlobalMeta: Default + Clone;
-
 	/// Construct a new `TrieStream`
-<<<<<<< HEAD
-	fn new(global: Self::GlobalMeta) -> Self;
-=======
 	fn new(alt_threshold: Option<u32>) -> Self;
->>>>>>> 618beec2
 	/// Append an Empty node
 	fn append_empty_data(&mut self);
 	/// Start a new Branch node, possibly with a value; takes a list indicating
@@ -102,34 +95,21 @@
 /// let root = hex!["0807d5393ae7f349481063ebb5dbaf6bda58db282a385ca97f37dccba717cb79"];
 /// assert_eq!(trie_root::<KeccakHasher, ReferenceTrieStream, _, _, _>(v), root);
 /// ```
-<<<<<<< HEAD
-pub fn trie_root<H, M, S, I, A, B>(input: I, meta: S::GlobalMeta) -> H::Out where
-=======
 pub fn trie_root<H, S, I, A, B>(input: I, threshold: Option<u32>) -> H::Out where
->>>>>>> 618beec2
-	I: IntoIterator<Item = (A, B)>,
-	A: AsRef<[u8]> + Ord,
-	B: AsRef<[u8]>,
-	H: Hasher,
-	M: MetaHasher<H, Vec<u8>>,
-	S: TrieStream,
-{
-<<<<<<< HEAD
-	trie_root_inner::<H, M, S, I, A, B>(input, false, meta)
-}
-
-fn trie_root_inner<H, M, S, I, A, B>(input: I, no_extension: bool, meta: S::GlobalMeta) -> H::Out where
-=======
+	I: IntoIterator<Item = (A, B)>,
+	A: AsRef<[u8]> + Ord,
+	B: AsRef<[u8]>,
+	H: Hasher,
+	S: TrieStream,
+{
 	trie_root_inner::<H, S, I, A, B>(input, false, threshold)
 }
 
 fn trie_root_inner<H, S, I, A, B>(input: I, no_extension: bool, threshold: Option<u32>) -> H::Out where
->>>>>>> 618beec2
-	I: IntoIterator<Item = (A, B)>,
-	A: AsRef<[u8]> + Ord,
-	B: AsRef<[u8]>,
-	H: Hasher,
-	M: MetaHasher<H, Vec<u8>>,
+	I: IntoIterator<Item = (A, B)>,
+	A: AsRef<[u8]> + Ord,
+	B: AsRef<[u8]>,
+	H: Hasher,
 	S: TrieStream,
 {
 	// first put elements into btree to sort them and to remove duplicates
@@ -154,69 +134,42 @@
 		.map(|((_, v), w)| (&nibbles[w[0]..w[1]], v))
 		.collect::<Vec<_>>();
 
-<<<<<<< HEAD
-	let mut stream = S::new(meta.clone());
-	build_trie::<H, M, S, _, _>(&input, 0, &mut stream, no_extension, meta);
-=======
 	let mut stream = S::new(threshold.clone());
 	build_trie::<H, S, _, _>(&input, 0, &mut stream, no_extension, threshold);
->>>>>>> 618beec2
 	stream.hash_root::<H>()
 }
 
 /// Variant of `trie_root` for patricia trie without extension node.
 /// See [`trie_root`].
-<<<<<<< HEAD
-pub fn trie_root_no_extension<H, M, S, I, A, B>(input: I, meta: S::GlobalMeta) -> H::Out where
-=======
 pub fn trie_root_no_extension<H, S, I, A, B>(input: I, threshold: Option<u32>) -> H::Out where
->>>>>>> 618beec2
-	I: IntoIterator<Item = (A, B)>,
-	A: AsRef<[u8]> + Ord,
-	B: AsRef<[u8]>,
-	H: Hasher,
-	M: MetaHasher<H, Vec<u8>>,
-	S: TrieStream,
-{
-<<<<<<< HEAD
-	trie_root_inner::<H, M, S, I, A, B>(input, true, meta)
-=======
+	I: IntoIterator<Item = (A, B)>,
+	A: AsRef<[u8]> + Ord,
+	B: AsRef<[u8]>,
+	H: Hasher,
+	S: TrieStream,
+{
 	trie_root_inner::<H, S, I, A, B>(input, true, threshold)
->>>>>>> 618beec2
 }
 
 //#[cfg(test)]	// consider feature="std"
 /// Method similar to `trie_root` but returning the root encoded
 /// node instead of its hash.
 /// Mainly use for testing or debugging.
-<<<<<<< HEAD
-pub fn unhashed_trie<H, M, S, I, A, B>(input: I, meta: S::GlobalMeta) -> Vec<u8> where
-=======
 pub fn unhashed_trie<H, S, I, A, B>(input: I, threshold: Option<u32>) -> Vec<u8> where
->>>>>>> 618beec2
-	I: IntoIterator<Item = (A, B)>,
-	A: AsRef<[u8]> + Ord,
-	B: AsRef<[u8]>,
-	H: Hasher,
-	M: MetaHasher<H, Vec<u8>>,
-	S: TrieStream,
-{
-<<<<<<< HEAD
-	unhashed_trie_inner::<H, M, S, I, A, B>(input, false, meta)
-}
-
-fn unhashed_trie_inner<H, M, S, I, A, B>(input: I, no_extension: bool, meta: S::GlobalMeta) -> Vec<u8> where
-=======
+	I: IntoIterator<Item = (A, B)>,
+	A: AsRef<[u8]> + Ord,
+	B: AsRef<[u8]>,
+	H: Hasher,
+	S: TrieStream,
+{
 	unhashed_trie_inner::<H, S, I, A, B>(input, false, threshold)
 }
 
 fn unhashed_trie_inner<H, S, I, A, B>(input: I, no_extension: bool, threshold: Option<u32>) -> Vec<u8> where
->>>>>>> 618beec2
-	I: IntoIterator<Item = (A, B)>,
-	A: AsRef<[u8]> + Ord,
-	B: AsRef<[u8]>,
-	H: Hasher,
-	M: MetaHasher<H, Vec<u8>>,
+	I: IntoIterator<Item = (A, B)>,
+	A: AsRef<[u8]> + Ord,
+	B: AsRef<[u8]>,
+	H: Hasher,
 	S: TrieStream,
 {
 	// first put elements into btree to sort them and to remove duplicates
@@ -240,35 +193,21 @@
 		.map(|((_, v), w)| (&nibbles[w[0]..w[1]], v))
 		.collect::<Vec<_>>();
 
-<<<<<<< HEAD
-	let mut stream = S::new(meta.clone());
-	build_trie::<H, M, S, _, _>(&input, 0, &mut stream, no_extension, meta);
-=======
 	let mut stream = S::new(threshold.clone());
 	build_trie::<H, S, _, _>(&input, 0, &mut stream, no_extension, threshold);
->>>>>>> 618beec2
 	stream.out()
 }
 
 /// Variant of `unhashed_trie` for patricia trie without extension node.
 /// See [`unhashed_trie`].
-<<<<<<< HEAD
-pub fn unhashed_trie_no_extension<H, M, S, I, A, B>(input: I, meta: S::GlobalMeta) -> Vec<u8> where
-=======
 pub fn unhashed_trie_no_extension<H, S, I, A, B>(input: I, threshold: Option<u32>) -> Vec<u8> where
->>>>>>> 618beec2
-	I: IntoIterator<Item = (A, B)>,
-	A: AsRef<[u8]> + Ord,
-	B: AsRef<[u8]>,
-	H: Hasher,
-	M: MetaHasher<H, Vec<u8>>,
-	S: TrieStream,
-{
-<<<<<<< HEAD
-	unhashed_trie_inner::<H, M, S, I, A, B>(input, true, meta)
-=======
+	I: IntoIterator<Item = (A, B)>,
+	A: AsRef<[u8]> + Ord,
+	B: AsRef<[u8]>,
+	H: Hasher,
+	S: TrieStream,
+{
 	unhashed_trie_inner::<H, S, I, A, B>(input, true, threshold)
->>>>>>> 618beec2
 }
 
 /// Generates a key-hashed (secure) trie root hash for a vector of key-value tuples.
@@ -288,37 +227,23 @@
 /// let root = hex!["d6e02b2bd48aa04fd2ad87cfac1144a29ca7f7dc60f4526c7b7040763abe3d43"];
 /// assert_eq!(sec_trie_root::<KeccakHasher, ReferenceTrieStream, _, _, _>(v), root);
 /// ```
-<<<<<<< HEAD
-pub fn sec_trie_root<H, M, S, I, A, B>(input: I, meta: S::GlobalMeta) -> H::Out where
-=======
 pub fn sec_trie_root<H, S, I, A, B>(input: I, threshold: Option<u32>) -> H::Out where
->>>>>>> 618beec2
 	I: IntoIterator<Item = (A, B)>,
 	A: AsRef<[u8]>,
 	B: AsRef<[u8]>,
 	H: Hasher,
-	M: MetaHasher<H, Vec<u8>>,
 	H::Out: Ord,
 	S: TrieStream,
 {
-<<<<<<< HEAD
-	trie_root::<H, M, S, _, _, _>(input.into_iter().map(|(k, v)| (H::hash(k.as_ref()), v)), meta)
-=======
 	trie_root::<H, S, _, _, _>(input.into_iter().map(|(k, v)| (H::hash(k.as_ref()), v)), threshold)
->>>>>>> 618beec2
 }
 
 /// Takes a slice of key/value tuples where the key is a slice of nibbles
 /// and encodes it into the provided `Stream`.
-<<<<<<< HEAD
-fn build_trie<H, M, S, A, B>(input: &[(A, B)], cursor: usize, stream: &mut S, no_extension: bool, meta: S::GlobalMeta) where
-=======
 fn build_trie<H, S, A, B>(input: &[(A, B)], cursor: usize, stream: &mut S, no_extension: bool, threshold: Option<u32>) where
->>>>>>> 618beec2
 	A: AsRef<[u8]>,
 	B: AsRef<[u8]>,
 	H: Hasher,
-	M: MetaHasher<H, Vec<u8>>,
 	S: TrieStream,
 {
 	match input.len() {
@@ -348,16 +273,12 @@
 				}
 			} else if shared_nibble_count > cursor {
 				stream.append_extension(&key[cursor..shared_nibble_count]);
-				build_trie_trampoline::<H, M, _, _, _>(
+				build_trie_trampoline::<H, _, _, _>(
 					input,
 					shared_nibble_count,
 					stream,
 					no_extension,
-<<<<<<< HEAD
-					meta,
-=======
 					threshold,
->>>>>>> 618beec2
 				);
 				return;
 			} else { (cursor, None) };
@@ -393,16 +314,12 @@
 			let mut begin = match value { None => 0, _ => 1 };
 			for &count in &shared_nibble_counts {
 				if count > 0 {
-					build_trie_trampoline::<H, M, S, _, _>(
+					build_trie_trampoline::<H, S, _, _>(
 						&input[begin..(begin + count)],
 						cursor + 1,
 						stream,
 						no_extension,
-<<<<<<< HEAD
-						meta.clone(),
-=======
 						threshold.clone(),
->>>>>>> 618beec2
 					);
 					begin += count;
 				} else {
@@ -415,29 +332,19 @@
 	}
 }
 
-fn build_trie_trampoline<H, M, S, A, B>(
+fn build_trie_trampoline<H, S, A, B>(
 	input: &[(A, B)],
 	cursor: usize,
 	stream: &mut S,
 	no_extension: bool,
-<<<<<<< HEAD
-	meta: S::GlobalMeta,
-=======
 	threshold: Option<u32>,
->>>>>>> 618beec2
 ) where
 	A: AsRef<[u8]>,
 	B: AsRef<[u8]>,
 	H: Hasher,
-	M: MetaHasher<H, Vec<u8>>,
-	S: TrieStream,
-{
-<<<<<<< HEAD
-	let mut substream = S::new(meta.clone());
-	build_trie::<H, M, _, _, _>(input, cursor, &mut substream, no_extension, meta);
-=======
+	S: TrieStream,
+{
 	let mut substream = S::new(threshold.clone());
 	build_trie::<H, _, _, _>(input, cursor, &mut substream, no_extension, threshold);
->>>>>>> 618beec2
 	stream.append_substream::<H>(substream);
 }