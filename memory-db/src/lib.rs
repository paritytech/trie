--- conflicted
+++ resolved
@@ -23,7 +23,7 @@
 pub use malloc_size_of::*;
 
 use hash_db::{HashDB, HashDBRef, PlainDB, PlainDBRef, Hasher as KeyHasher,
-	AsHashDB, AsPlainDB, Prefix, MetaHasher, NoMeta};
+	AsHashDB, AsPlainDB, Prefix};
 use parity_util_mem::{MallocSizeOf, MallocSizeOfOps, MallocShallowSizeOf};
 #[cfg(feature = "std")]
 use std::{
@@ -82,11 +82,11 @@
 ///
 /// # Example
 /// ```rust
-///   use hash_db::{Hasher, HashDB, EMPTY_PREFIX, NoMeta};
+///   use hash_db::{Hasher, HashDB, EMPTY_PREFIX};
 ///   use keccak_hasher::KeccakHasher;
 ///   use memory_db::{MemoryDB, HashKey};
 ///
-///   let mut m = MemoryDB::<KeccakHasher, HashKey<_>, Vec<u8>, NoMeta>::default();
+///   let mut m = MemoryDB::<KeccakHasher, HashKey<_>, Vec<u8>>::default();
 ///   let d = "Hello world!".as_bytes();
 ///
 ///   let k = m.insert(EMPTY_PREFIX, d);
@@ -115,7 +115,7 @@
 ///   m.remove(&k, EMPTY_PREFIX);
 ///   assert!(!m.contains(&k, EMPTY_PREFIX));
 /// ```
-pub struct MemoryDB<H, KF, T, VF = NoMeta, M = DefaultMemTracker<T>>
+pub struct MemoryDB<H, KF, T, M = DefaultMemTracker<T>>
 where
 	H: KeyHasher,
 	KF: KeyFunction<H>,
@@ -127,16 +127,15 @@
 	malloc_tracker: M,
 	hashed_null_node: H::Out,
 	null_node_data: T,
-	_ph: PhantomData<(KF, VF)>,
-}
-
-impl<H, KF, T, M, VF> Clone for MemoryDB<H, KF, T, VF, M>
+	_kf: PhantomData<KF>,
+}
+
+impl<H, KF, T, M> Clone for MemoryDB<H, KF, T, M>
 where
 	H: KeyHasher,
 	KF: KeyFunction<H>,
 	T: Clone,
 	M: MemTracker<T> + Copy,
-	VF: MetaHasher<H, T>,
 {
 	fn clone(&self) -> Self {
 		Self {
@@ -144,21 +143,20 @@
 			hashed_null_node: self.hashed_null_node,
 			null_node_data: self.null_node_data.clone(),
 			malloc_tracker: self.malloc_tracker,
-			_ph: Default::default(),
-		}
-	}
-}
-
-impl<H, KF, T, M, VF> PartialEq<MemoryDB<H, KF, T, VF, M>> for MemoryDB<H, KF, T, VF, M>
+			_kf: Default::default(),
+		}
+	}
+}
+
+impl<H, KF, T, M> PartialEq<MemoryDB<H, KF, T, M>> for MemoryDB<H, KF, T, M>
 	where
 	H: KeyHasher,
 	KF: KeyFunction<H>,
 	<KF as KeyFunction<H>>::Key: Eq + MaybeDebug,
 	T: Eq + MaybeDebug,
 	M: MemTracker<T> + PartialEq,
-	VF: MetaHasher<H, T>,
-{
-	fn eq(&self, other: &MemoryDB<H, KF, T, VF, M>) -> bool {
+{
+	fn eq(&self, other: &MemoryDB<H, KF, T, M>) -> bool {
 		for a in self.data.iter() {
 			match other.data.get(&a.0) {
 				Some(v) if v != a.1 => return false,
@@ -170,14 +168,13 @@
 	}
 }
 
-impl<H, KF, T, M, VF> Eq for MemoryDB<H, KF, T, VF, M>
+impl<H, KF, T, M> Eq for MemoryDB<H, KF, T, M>
 	where
 		H: KeyHasher,
 		KF: KeyFunction<H>,
 		<KF as KeyFunction<H>>::Key: Eq + MaybeDebug,
 		T: Eq + MaybeDebug,
 		M: MemTracker<T> + Eq,
-		VF: MetaHasher<H, T>,
 {}
 
 pub trait KeyFunction<H: KeyHasher> {
@@ -285,17 +282,12 @@
 	prefixed_key
 }
 
-<<<<<<< HEAD
-impl<H, KF, T, M, VF> Default for MemoryDB<H, KF, T, VF, M>
-=======
 impl<H, KF, T, M> Default for MemoryDB<H, KF, T, M>
->>>>>>> 618beec2
 where
 	H: KeyHasher,
 	T: for<'a> From<&'a [u8]>,
 	KF: KeyFunction<H>,
 	M: MemTracker<T> + Default,
-	VF: MetaHasher<H, T>,
 {
 	fn default() -> Self {
 		Self::from_null_node(&[0u8][..], [0u8][..].into())
@@ -303,13 +295,12 @@
 }
 
 /// Create a new `MemoryDB` from a given null key/data
-impl<H, KF, T, M, VF> MemoryDB<H, KF, T, VF, M>
+impl<H, KF, T, M> MemoryDB<H, KF, T, M>
 where
 	H: KeyHasher,
 	T: Default,
 	KF: KeyFunction<H>,
 	M: MemTracker<T>,
-	VF: MetaHasher<H, T>,
 {
 	/// Remove an element and delete it from storage if reference count reaches zero.
 	/// If the value was purged, return the old value.
@@ -346,17 +337,12 @@
 	}
 }
 
-<<<<<<< HEAD
-impl<H, KF, T, M, VF> MemoryDB<H, KF, T, VF, M>
-=======
 impl<H, KF, T, M> MemoryDB<H, KF, T, M>
->>>>>>> 618beec2
 where
 	H: KeyHasher,
 	T: for<'a> From<&'a [u8]>,
 	KF: KeyFunction<H>,
 	M: MemTracker<T> + Default,
-	VF: MetaHasher<H, T>,
 {
 	/// Create a new `MemoryDB` from a given null key/data
 	pub fn from_null_node(null_key: &[u8], null_node_data: T) -> Self {
@@ -365,16 +351,8 @@
 			hashed_null_node: H::hash(null_key),
 			null_node_data,
 			malloc_tracker: M::default(),
-			_ph: Default::default(),
-		}
-	}
-
-	/// Utility function to allow modification when testing.
-	/// Do not work for size related tests.
-	pub fn test_from_inner(inner: HashMap<KF::Key, (T, i32)>) -> Self {
-		let mut result = Self::default();
-		result.data = inner;
-		result
+			_kf: Default::default(),
+		}
 	}
 
 	/// Create a new instance of `Self`.
@@ -398,12 +376,12 @@
 	/// extern crate keccak_hasher;
 	/// extern crate memory_db;
 	///
-	/// use hash_db::{Hasher, HashDB, EMPTY_PREFIX, NoMeta};
+	/// use hash_db::{Hasher, HashDB, EMPTY_PREFIX};
 	/// use keccak_hasher::KeccakHasher;
 	/// use memory_db::{MemoryDB, HashKey};
 	///
 	/// fn main() {
-	///   let mut m = MemoryDB::<KeccakHasher, HashKey<_>, Vec<u8>, NoMeta>::default();
+	///   let mut m = MemoryDB::<KeccakHasher, HashKey<_>, Vec<u8>>::default();
 	///   let hello_bytes = "Hello world!".as_bytes();
 	///   let hash = m.insert(EMPTY_PREFIX, hello_bytes);
 	///   assert!(m.contains(&hash, EMPTY_PREFIX));
@@ -479,7 +457,7 @@
 	}
 }
 
-impl<H, KF, T, M, VF> MallocSizeOf for MemoryDB<H, KF, T, VF, M>
+impl<H, KF, T, M> MallocSizeOf for MemoryDB<H, KF, T, M>
 where
 	H: KeyHasher,
 	H::Out: MallocSizeOf,
@@ -496,14 +474,13 @@
 	}
 }
 
-impl<H, KF, T, M, VF> PlainDB<H::Out, T> for MemoryDB<H, KF, T, VF, M>
+impl<H, KF, T, M> PlainDB<H::Out, T> for MemoryDB<H, KF, T, M>
 where
 	H: KeyHasher,
 	T: Default + PartialEq<T> + for<'a> From<&'a [u8]> + Clone + Send + Sync,
 	KF: Send + Sync + KeyFunction<H>,
 	KF::Key: Borrow<[u8]> + for <'a> From<&'a [u8]>,
 	M: MemTracker<T> + Send + Sync,
-	VF: MetaHasher<H, T> + Send + Sync,
 {
 	fn get(&self, key: &H::Out) -> Option<T> {
 		match self.data.get(key.as_ref()) {
@@ -552,26 +529,24 @@
 	}
 }
 
-impl<H, KF, T, M, VF> PlainDBRef<H::Out, T> for MemoryDB<H, KF, T, VF, M>
+impl<H, KF, T, M> PlainDBRef<H::Out, T> for MemoryDB<H, KF, T, M>
 where
 	H: KeyHasher,
 	T: Default + PartialEq<T> + for<'a> From<&'a [u8]> + Clone + Send + Sync,
 	KF: Send + Sync + KeyFunction<H>,
 	KF::Key: Borrow<[u8]> + for <'a> From<&'a [u8]>,
 	M: MemTracker<T> + Send + Sync,
-	VF: MetaHasher<H, T> + Send + Sync,
 {
 	fn get(&self, key: &H::Out) -> Option<T> { PlainDB::get(self, key) }
 	fn contains(&self, key: &H::Out) -> bool { PlainDB::contains(self, key) }
 }
 
-impl<H, KF, T, M, VF> HashDB<H, T, VF::Meta, VF::GlobalMeta> for MemoryDB<H, KF, T, VF, M>
+impl<H, KF, T, M> HashDB<H, T> for MemoryDB<H, KF, T, M>
 where
 	H: KeyHasher,
 	T: Default + PartialEq<T> + AsRef<[u8]> + for<'a> From<&'a [u8]> + Clone + Send + Sync,
 	KF: KeyFunction<H> + Send + Sync,
 	M: MemTracker<T> + Send + Sync,
-	VF: MetaHasher<H, T> + Send + Sync,
 {
 	fn get(&self, key: &H::Out, prefix: Prefix) -> Option<T> {
 		if key == &self.hashed_null_node {
@@ -584,14 +559,7 @@
 			_ => None
 		}
 	}
-	fn get_with_meta(&self, key: &H::Out, prefix: Prefix, global: VF::GlobalMeta) -> Option<(T, VF::Meta)> {
-		if key == &self.hashed_null_node {
-			return Some(VF::extract_value_owned(self.null_node_data.clone(), global));
-		}
-
-		<Self as HashDB<H, T, VF::Meta, VF::GlobalMeta>>::get(&self, key, prefix)
-			.map(|value| VF::extract_value_owned(value, global))
-	}
+
 	fn contains(&self, key: &H::Out, prefix: Prefix) -> bool {
 		if key == &self.hashed_null_node {
 			return true;
@@ -641,22 +609,6 @@
 		key
 	}
 
-	fn insert_with_meta(
-		&mut self,
-		prefix: Prefix,
-		value: &[u8],
-		meta: VF::Meta,
-	) -> H::Out {
-		if T::from(value) == self.null_node_data {
-			return self.hashed_null_node;
-		}
-
-		let key = VF::hash(value, &meta);
-		let value = VF::stored_value(value, meta);
-		HashDB::emplace(self, key, prefix, value.into());
-		key
-	}
-
 	fn remove(&mut self, key: &H::Out, prefix: Prefix) {
 		if key == &self.hashed_null_node {
 			return;
@@ -677,57 +629,48 @@
 	}
 }
 
-impl<H, KF, T, M, VF> HashDBRef<H, T, VF::Meta, VF::GlobalMeta> for MemoryDB<H, KF, T, VF, M>
+impl<H, KF, T, M> HashDBRef<H, T> for MemoryDB<H, KF, T, M>
 where
 	H: KeyHasher,
 	T: Default + PartialEq<T> + AsRef<[u8]> + for<'a> From<&'a [u8]> + Clone + Send + Sync,
 	KF: KeyFunction<H> + Send + Sync,
 	M: MemTracker<T> + Send + Sync,
-	VF: MetaHasher<H, T> + Send + Sync,
 {
 	fn get(&self, key: &H::Out, prefix: Prefix) -> Option<T> { HashDB::get(self, key, prefix) }
 	fn access_from(&self, key: &H::Out, at: Option<&H::Out>) -> Option<T> {
 		HashDB::access_from(self, key, at)
 	}
-<<<<<<< HEAD
-	fn get_with_meta(&self, key: &H::Out, prefix: Prefix, global: VF::GlobalMeta) -> Option<(T, VF::Meta)> {
-		HashDB::get_with_meta(self, key, prefix, global)
-	}
-=======
->>>>>>> 618beec2
 	fn contains(&self, key: &H::Out, prefix: Prefix) -> bool { HashDB::contains(self, key, prefix) }
 }
 
-impl<H, KF, T, M, VF> AsPlainDB<H::Out, T> for MemoryDB<H, KF, T, VF, M>
+impl<H, KF, T, M> AsPlainDB<H::Out, T> for MemoryDB<H, KF, T, M>
 where
 	H: KeyHasher,
 	T: Default + PartialEq<T> + for<'a> From<&'a[u8]> + Clone + Send + Sync,
 	KF: KeyFunction<H> + Send + Sync,
 	KF::Key: Borrow<[u8]> + for <'a> From<&'a [u8]>,
 	M: MemTracker<T> + Send + Sync,
-	VF: MetaHasher<H, T> + Send + Sync,
 {
 	fn as_plain_db(&self) -> &dyn PlainDB<H::Out, T> { self }
 	fn as_plain_db_mut(&mut self) -> &mut dyn PlainDB<H::Out, T> { self }
 }
 
-impl<H, KF, T, M, VF> AsHashDB<H, T, VF::Meta, VF::GlobalMeta> for MemoryDB<H, KF, T, VF, M>
+impl<H, KF, T, M> AsHashDB<H, T> for MemoryDB<H, KF, T, M>
 where
 	H: KeyHasher,
 	T: Default + PartialEq<T> + AsRef<[u8]> + for<'a> From<&'a[u8]> + Clone + Send + Sync,
 	KF: KeyFunction<H> + Send + Sync,
 	M: MemTracker<T> + Send + Sync,
-	VF: MetaHasher<H, T> + Send + Sync,
-{
-	fn as_hash_db(&self) -> &dyn HashDB<H, T, VF::Meta, VF::GlobalMeta> { self }
-	fn as_hash_db_mut(&mut self) -> &mut dyn HashDB<H, T, VF::Meta, VF::GlobalMeta> { self }
+{
+	fn as_hash_db(&self) -> &dyn HashDB<H, T> { self }
+	fn as_hash_db_mut(&mut self) -> &mut dyn HashDB<H, T> { self }
 }
 
 #[cfg(test)]
 mod tests {
 	use super::{MemoryDB, HashDB, KeyHasher, HashKey};
 	use parity_util_mem::malloc_size;
-	use hash_db::{EMPTY_PREFIX, NoMeta};
+	use hash_db::EMPTY_PREFIX;
 	use keccak_hasher::KeccakHasher;
 
 	#[test]
@@ -735,7 +678,7 @@
 		let hello_bytes = b"Hello world!";
 		let hello_key = KeccakHasher::hash(hello_bytes);
 
-		let mut m = MemoryDB::<KeccakHasher, HashKey<_>, Vec<u8>, NoMeta>::default();
+		let mut m = MemoryDB::<KeccakHasher, HashKey<_>, Vec<u8>>::default();
 		m.remove(&hello_key, EMPTY_PREFIX);
 		assert_eq!(m.raw(&hello_key, EMPTY_PREFIX).unwrap().1, -1);
 		m.purge();
@@ -745,7 +688,7 @@
 		m.purge();
 		assert_eq!(m.raw(&hello_key, EMPTY_PREFIX), None);
 
-		let mut m = MemoryDB::<KeccakHasher, HashKey<_>, Vec<u8>, NoMeta>::default();
+		let mut m = MemoryDB::<KeccakHasher, HashKey<_>, Vec<u8>>::default();
 		assert!(m.remove_and_purge(&hello_key, EMPTY_PREFIX).is_none());
 		assert_eq!(m.raw(&hello_key, EMPTY_PREFIX).unwrap().1, -1);
 		m.insert(EMPTY_PREFIX, hello_bytes);
@@ -758,8 +701,8 @@
 
 	#[test]
 	fn consolidate() {
-		let mut main = MemoryDB::<KeccakHasher, HashKey<_>, Vec<u8>, NoMeta>::default();
-		let mut other = MemoryDB::<KeccakHasher, HashKey<_>, Vec<u8>, NoMeta>::default();
+		let mut main = MemoryDB::<KeccakHasher, HashKey<_>, Vec<u8>>::default();
+		let mut other = MemoryDB::<KeccakHasher, HashKey<_>, Vec<u8>>::default();
 		let remove_key = other.insert(EMPTY_PREFIX, b"doggo");
 		main.remove(&remove_key, EMPTY_PREFIX);
 
@@ -783,18 +726,18 @@
 
 	#[test]
 	fn default_works() {
-		let mut db = MemoryDB::<KeccakHasher, HashKey<_>, Vec<u8>, NoMeta>::default();
+		let mut db = MemoryDB::<KeccakHasher, HashKey<_>, Vec<u8>>::default();
 		let hashed_null_node = KeccakHasher::hash(&[0u8][..]);
 		assert_eq!(db.insert(EMPTY_PREFIX, &[0u8][..]), hashed_null_node);
 
-		let (db2, root) = MemoryDB::<KeccakHasher, HashKey<_>, Vec<u8>, NoMeta>::default_with_root();
+		let (db2, root) = MemoryDB::<KeccakHasher, HashKey<_>, Vec<u8>>::default_with_root();
 		assert!(db2.contains(&root, EMPTY_PREFIX));
 		assert!(db.contains(&root, EMPTY_PREFIX));
 	}
 
 	#[test]
 	fn malloc_size_of() {
-		let mut db = MemoryDB::<KeccakHasher, HashKey<_>, Vec<u8>, NoMeta>::default();
+		let mut db = MemoryDB::<KeccakHasher, HashKey<_>, Vec<u8>>::default();
 		for i in 0u32..1024 {
 			let bytes = i.to_be_bytes();
 			let prefix = (bytes.as_ref(), None);
