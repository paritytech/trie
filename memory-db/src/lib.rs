--- conflicted
+++ resolved
@@ -24,13 +24,8 @@
 #[cfg(not(feature = "std"))]
 extern crate alloc;
 #[cfg(test)] extern crate keccak_hasher;
-<<<<<<< HEAD
-use hash_db::{HashDB, Hasher as KeyHasher, AsHashDB};
-
-=======
 
 use hash_db::{HashDB, HashDBRef, PlainDB, PlainDBRef, Hasher as KeyHasher, AsHashDB, AsPlainDB};
->>>>>>> 909b9211
 use heapsize::HeapSizeOf;
 #[cfg(feature = "std")]
 use std::{
