[package]
name = "trie-db-fuzz"
version = "0.0.1"
authors = []
publish = false
edition = "2018"

[package.metadata]
cargo-fuzz = true

[dependencies]
memory-db = { path = "../../memory-db", version = "0.15.2" }
reference-trie = { path = "../../test-support/reference-trie", version = "0.16.0" }
<<<<<<< HEAD
reference-trie-old = { package = "reference-trie", version = "0.15.2" }
=======
>>>>>>> 8e6ad0e9
keccak-hasher = { path = "../../test-support/keccak-hasher", version = "0.15.2" }

[dependencies.trie-db]
path = ".."

[dependencies.libfuzzer-sys]
git = "https://github.com/rust-fuzz/libfuzzer-sys.git"

# Prevent this from interfering with workspaces
[workspace]
members = ["."]

[[bin]]
name = "trie_root_new"
path = "fuzz_targets/trie_root_new.rs"

[[bin]]
name = "trie_unhashed_no_ext"
path = "fuzz_targets/trie_unhashed_no_ext.rs"


[[bin]]
name = "trie_root"
path = "fuzz_targets/trie_root.rs"

[[bin]]
name = "trie_root_fix_len"
path = "fuzz_targets/trie_root_fix_len.rs"

[[bin]]
name = "no_ext_insert"
path = "fuzz_targets/no_ext_insert.rs"

[[bin]]
name = "no_ext_insert_rem"
path = "fuzz_targets/no_ext_insert_rem.rs"<|MERGE_RESOLUTION|>--- conflicted
+++ resolved
@@ -11,10 +11,6 @@
 [dependencies]
 memory-db = { path = "../../memory-db", version = "0.15.2" }
 reference-trie = { path = "../../test-support/reference-trie", version = "0.16.0" }
-<<<<<<< HEAD
-reference-trie-old = { package = "reference-trie", version = "0.15.2" }
-=======
->>>>>>> 8e6ad0e9
 keccak-hasher = { path = "../../test-support/keccak-hasher", version = "0.15.2" }
 
 [dependencies.trie-db]
