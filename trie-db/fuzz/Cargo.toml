--- conflicted
+++ resolved
@@ -9,8 +9,9 @@
 cargo-fuzz = true
 
 [dependencies]
-memory-db = { path = "../../memory-db", version = "0.18.0" }
-reference-trie = { path = "../../test-support/reference-trie", version = "0.18.0" }
+hash-db = { path = "../../hash-db", version = "0.15.2" }
+memory-db = { path = "../../memory-db", version = "0.18.1" }
+reference-trie = { path = "../../test-support/reference-trie", version = "0.19.0" }
 keccak-hasher = { path = "../../test-support/keccak-hasher", version = "0.15.2" }
 
 [dependencies.trie-db]
@@ -49,18 +50,17 @@
 path = "fuzz_targets/no_ext_insert_rem.rs"
 
 [[bin]]
-<<<<<<< HEAD
 name = "prefix_iter"
 path = "fuzz_targets/prefix_iter.rs"
 
 [[bin]]
 name = "seek_iter"
 path = "fuzz_targets/seek_iter.rs"
-=======
+
+[[bin]]
 name = "trie_proof_valid"
 path = "fuzz_targets/trie_proof_valid.rs"
 
 [[bin]]
 name = "trie_proof_invalid"
-path = "fuzz_targets/trie_proof_invalid.rs"
->>>>>>> 12bc14be
+path = "fuzz_targets/trie_proof_invalid.rs"