--- conflicted
+++ resolved
@@ -17,16 +17,6 @@
 use memory_db::{HashKey, MemoryDB, PrefixedKey};
 use reference_trie::{
 	calc_root,
-<<<<<<< HEAD
-	proof::{generate_proof, verify_proof},
-	reference_trie_root_iter_build as reference_trie_root,
-	TrieDBMut,
-	TrieDBIterator,
-	compare_insert_remove,
-};
-use std::convert::TryInto;
-use trie_db::{DBValue, Trie, TrieDB, TrieLayout, TrieMut};
-=======
 	reference_trie_root_iter_build as reference_trie_root,
 	compare_insert_remove,
 };
@@ -35,7 +25,6 @@
 	TrieDBIterator, TrieDBMut,
 };
 use trie_db::proof::{generate_proof, verify_proof};
->>>>>>> 618beec2
 
 fn fuzz_to_data(input: &[u8]) -> Vec<(Vec<u8>,Vec<u8>)> {
 	let mut result = Vec::new();
@@ -291,11 +280,7 @@
 	keys.dedup();
 
 	let (root, proof, items) = test_generate_proof::<T>(data, keys);
-<<<<<<< HEAD
-	assert!(verify_proof::<T, _, _, _>(&root, &proof, items.iter()).is_ok());
-=======
 	assert!(verify_proof::<T, _, _, _>(&root, &proof, items.iter(), Default::default()).is_ok());
->>>>>>> 618beec2
 }
 
 pub fn fuzz_that_trie_codec_proofs<T: TrieLayout>(input: &[u8]) {
@@ -354,11 +339,7 @@
 		(_, value) if value.is_some() => *value = None,
 		(_, value) => *value = Some(DBValue::new()),
 	}
-<<<<<<< HEAD
-	assert!(verify_proof::<T, _, _, _>(&root, &proof, items.iter()).is_err());
-=======
 	assert!(verify_proof::<T, _, _, _>(&root, &proof, items.iter(), Default::default()).is_err());
->>>>>>> 618beec2
 }
 
 fn test_generate_proof<L: TrieLayout>(
@@ -398,11 +379,7 @@
 )
 {
 	use hash_db::{HashDB, EMPTY_PREFIX};
-<<<<<<< HEAD
-	use reference_trie::{
-=======
 	use trie_db::{
->>>>>>> 618beec2
 		Recorder,
 		encode_compact, decode_compact,
 	};
@@ -435,18 +412,12 @@
 	// Populate a partial trie DB with recorded nodes.
 	let mut partial_db = <MemoryDB<L::Hash, HashKey<_>, _>>::default();
 	for record in recorder.drain() {
-<<<<<<< HEAD
-	for record in recorder.drain() {
-		if L::USE_META {
-			partial_db.insert_with_meta(EMPTY_PREFIX, &record.data, record.meta);
-=======
 		if L::USE_META {
 			partial_db.alt_insert(
 				EMPTY_PREFIX,
 				&record.data,
 				record.meta.resolve_alt_hashing::<L::Codec>(),
 			);
->>>>>>> 618beec2
 		} else {
 			partial_db.emplace(record.hash, EMPTY_PREFIX, record.data);
 		}
@@ -461,11 +432,7 @@
 	let expected_used = compact_trie.len();
 	// Reconstruct the partial DB from the compact encoding.
 	let mut db = <MemoryDB<L::Hash, HashKey<_>, _>>::default();
-<<<<<<< HEAD
-	let (root, used) = decode_compact::<L, _, _>(&mut db, &compact_trie).unwrap();
-=======
 	let (root, used) = decode_compact::<L, _>(&mut db, &compact_trie).unwrap();
->>>>>>> 618beec2
 	assert_eq!(root, expected_root);
 	assert_eq!(used, expected_used);
 
