[package]
name = "trie-db"
<<<<<<< HEAD
version = "0.16.1"
=======
version = "0.18.0"
>>>>>>> 51a35714
authors = ["Parity Technologies <admin@parity.io>"]
description = "Merkle-Patricia Trie generic over key hasher and node encoding"
repository = "https://github.com/paritytech/trie"
license = "Apache-2.0"

[dependencies]
log = "0.4"
rand = { version = "0.6", default-features = false }
smallvec = "1.0.0"
hash-db = { path = "../hash-db", default-features = false, version = "0.15.2"}
hashbrown = { version = "0.6.3", default-features = false }

[dev-dependencies]
env_logger = "0.6"
memory-db = { path = "../memory-db", version = "0.18.0" }
trie-root = { path = "../trie-root", version = "0.15.2"}
trie-standardmap = { path = "../test-support/trie-standardmap", version = "0.15.2" }
keccak-hasher = { path = "../test-support/keccak-hasher", version = "0.15.2" }
# DISABLE the following line when publishing until cyclic dependencies are resolved https://github.com/rust-lang/cargo/issues/4242
reference-trie = { path = "../test-support/reference-trie", version = "0.18.0" }
hex-literal = "0.1"
criterion = "0.2.8"
parity-codec = "3.0"
parity-codec-derive = "3.0"

[features]
default = ["std"]
std = [
  "hash-db/std",
  "rand/std",
]

[[bench]]
name = "bench"
harness = false<|MERGE_RESOLUTION|>--- conflicted
+++ resolved
@@ -1,10 +1,6 @@
 [package]
 name = "trie-db"
-<<<<<<< HEAD
-version = "0.16.1"
-=======
 version = "0.18.0"
->>>>>>> 51a35714
 authors = ["Parity Technologies <admin@parity.io>"]
 description = "Merkle-Patricia Trie generic over key hasher and node encoding"
 repository = "https://github.com/paritytech/trie"
