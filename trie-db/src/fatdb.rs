--- conflicted
+++ resolved
@@ -36,23 +36,15 @@
 	/// Create a new trie with the backing database `db` and empty `root`
 	/// Initialise to the state entailed by the genesis block.
 	/// This guarantees the trie is built correctly.
-<<<<<<< HEAD
-	pub fn new(db: &'db HashDBRef<L::H, DBValue>, root: &'db TrieHash<L>) -> Result<Self, TrieHash<L>, CError<L>> {
-=======
 	pub fn new(
-		db: &'db dyn HashDBRef<H, DBValue>,
-		root: &'db H::Out,
-	) -> Result<Self, H::Out, C::Error> {
->>>>>>> eeac2c30
+		db: &'db dyn HashDBRef<L::H, DBValue>,
+		root: &'db TrieHash<L>,
+	) -> Result<Self, TrieHash<L>, CError<L>> {
 		Ok(FatDB { raw: TrieDB::new(db, root)? })
 	}
 
 	/// Get the backing database.
-<<<<<<< HEAD
-	pub fn db(&self) -> &HashDBRef<L::H, DBValue> { self.raw.db() }
-=======
-	pub fn db(&self) -> &dyn HashDBRef<H, DBValue> { self.raw.db() }
->>>>>>> eeac2c30
+	pub fn db(&self) -> &dyn HashDBRef<L::H, DBValue> { self.raw.db() }
 }
 
 impl<'db, L> Trie<L> for FatDB<'db, L>
@@ -71,17 +63,12 @@
 		self.raw.get_with(L::H::hash(key).as_ref(), query)
 	}
 
-<<<<<<< HEAD
-	fn iter<'a>(&'a self) -> Result<Box<TrieIterator<L, Item = TrieItem<TrieHash<L>, CError<L>>> + 'a>, TrieHash<L>, CError<L>> {
+	fn iter<'a>(&'a self) -> Result<
+		Box<dyn TrieIterator<L, Item = TrieItem<TrieHash<L>, CError<L>>> + 'a>,
+		TrieHash<L>,
+		CError<L>,
+	> {
 		FatDBIterator::<L>::new(&self.raw).map(|iter| Box::new(iter) as Box<_>)
-=======
-	fn iter<'a>(&'a self) -> Result<
-		Box<dyn TrieIterator<H, C, Item = TrieItem<H::Out, C::Error>> + 'a>,
-		<H as Hasher>::Out,
-		C::Error,
-	> {
-		FatDBIterator::<H, C>::new(&self.raw).map(|iter| Box::new(iter) as Box<_>)
->>>>>>> eeac2c30
 	}
 }
 
