--- conflicted
+++ resolved
@@ -14,11 +14,7 @@
 
 use hash_db::{HashDBRef, Hasher};
 use super::{Result, DBValue, TrieDB, Trie, TrieDBIterator, TrieItem, TrieKeyItem, TrieIterator, Query,
-<<<<<<< HEAD
-	TrieLayout, CError, TrieHash, GlobalMeta};
-=======
 	TrieLayout, CError, TrieHash};
->>>>>>> 618beec2
 
 use crate::rstd::boxed::Box;
 
@@ -41,14 +37,14 @@
 	/// Initialise to the state entailed by the genesis block.
 	/// This guarantees the trie is built correctly.
 	pub fn new(
-		db: &'db dyn HashDBRef<L::Hash, DBValue, L::Meta, GlobalMeta<L>>,
+		db: &'db dyn HashDBRef<L::Hash, DBValue>,
 		root: &'db TrieHash<L>,
 	) -> Result<Self, TrieHash<L>, CError<L>> {
 		Ok(FatDB { raw: TrieDB::new(db, root)? })
 	}
 
 	/// Get the backing database.
-	pub fn db(&self) -> &dyn HashDBRef<L::Hash, DBValue, L::Meta, GlobalMeta<L>> { self.raw.db() }
+	pub fn db(&self) -> &dyn HashDBRef<L::Hash, DBValue> { self.raw.db() }
 }
 
 impl<'db, L> Trie<L> for FatDB<'db, L>
@@ -63,7 +59,7 @@
 		self.raw.contains(L::Hash::hash(key).as_ref())
 	}
 
-	fn get_with<'a, 'key, Q: Query<L::Hash, L::Meta>>(&'a self, key: &'key [u8], query: Q)
+	fn get_with<'a, 'key, Q: Query<L::Hash>>(&'a self, key: &'key [u8], query: Q)
 		-> Result<Option<Q::Item>, TrieHash<L>, CError<L>>
 		where 'a: 'key
 	{
