--- conflicted
+++ resolved
@@ -27,20 +27,12 @@
 
 use crate::{
 	nibble_ops::NIBBLE_LENGTH,
-<<<<<<< HEAD
-	node::{Node, NodeHandle, NodeHandlePlan, NodePlan, OwnedNode},
-=======
 	node::{Node, NodeHandle, NodeHandlePlan, NodePlan, OwnedNode, ValuePlan},
->>>>>>> 2e02b093
 	rstd::{boxed::Box, convert::TryInto, marker::PhantomData, rc::Rc, result, vec, vec::Vec},
 	CError, ChildReference, DBValue, NibbleVec, NodeCodec, Result, TrieDB, TrieDBNodeIterator,
 	TrieError, TrieHash, TrieLayout,
 };
-<<<<<<< HEAD
-use hash_db::HashDB;
-=======
 use hash_db::{HashDB, Prefix};
->>>>>>> 2e02b093
 
 struct EncoderStackEntry<C: NodeCodec> {
 	/// The prefix is the nibble path to the node in the trie.
@@ -130,11 +122,7 @@
 				},
 			NodePlan::Branch { value, children } => C::branch_node(
 				Self::branch_children(node_data, &children, &self.omit_children)?.iter(),
-<<<<<<< HEAD
-				value.clone().map(|range| &node_data[range]),
-=======
 				value.as_ref().map(|v| v.build(node_data)),
->>>>>>> 2e02b093
 			),
 			NodePlan::NibbledBranch { partial, value, children } => {
 				let partial = partial.build(node_data);
@@ -142,12 +130,6 @@
 					partial.right_iter(),
 					partial.len(),
 					Self::branch_children(node_data, &children, &self.omit_children)?.iter(),
-<<<<<<< HEAD
-					value.clone().map(|range| &node_data[range]),
-				)
-			},
-		})
-=======
 					value.as_ref().map(|v| v.build(node_data)),
 				)
 			},
@@ -161,7 +143,6 @@
 			}
 		}
 		Ok(encoded)
->>>>>>> 2e02b093
 	}
 
 	/// Generate the list of child references for a branch node with certain children omitted.
@@ -299,12 +280,9 @@
 				// Insert a placeholder into output which will be replaced when this new entry is
 				// popped from the stack.
 				output.push(Vec::new());
-<<<<<<< HEAD
-=======
 				if let Some(value) = detached_value {
 					output.push(value);
 				}
->>>>>>> 2e02b093
 			},
 			Err(err) => match *err {
 				// If we hit an IncompleteDatabaseError, just ignore it and continue encoding the
@@ -422,34 +400,22 @@
 		let attached_hash = attached_hash.map(|h| crate::node::Value::Node(h, None));
 		match self.node {
 			Node::Empty => C::empty_node().to_vec(),
-<<<<<<< HEAD
-			Node::Leaf(partial, value) => C::leaf_node(partial.right_iter(), partial.len(), value),
-=======
 			Node::Leaf(partial, value) =>
-				C::leaf_node(partial.right(), attached_hash.unwrap_or(value)),
->>>>>>> 2e02b093
+				C::leaf_node(partial.right_iter(), partial.len(), attached_hash.unwrap_or(value)),
 			Node::Extension(partial, _) => C::extension_node(
 				partial.right_iter(),
 				partial.len(),
 				self.children[0].expect("required by method precondition; qed"),
 			),
-<<<<<<< HEAD
-			Node::Branch(_, value) => C::branch_node(self.children.into_iter(), value),
-=======
 			Node::Branch(_, value) => C::branch_node(
 				self.children.into_iter(),
 				if attached_hash.is_some() { attached_hash } else { value },
 			),
->>>>>>> 2e02b093
 			Node::NibbledBranch(partial, _, value) => C::branch_node_nibbled(
 				partial.right_iter(),
 				partial.len(),
 				self.children.iter(),
-<<<<<<< HEAD
-				value,
-=======
 				if attached_hash.is_some() { attached_hash } else { value },
->>>>>>> 2e02b093
 			),
 		}
 	}
@@ -467,41 +433,25 @@
 //
 /// This function makes the assumption that all child references in an inline trie node are inline
 /// references.
-<<<<<<< HEAD
-pub fn decode_compact<L, DB, T>(
-=======
 pub fn decode_compact<L, DB>(
->>>>>>> 2e02b093
 	db: &mut DB,
 	encoded: &[Vec<u8>],
 ) -> Result<(TrieHash<L>, usize), TrieHash<L>, CError<L>>
 where
 	L: TrieLayout,
-<<<<<<< HEAD
-	DB: HashDB<L::Hash, T>,
-=======
 	DB: HashDB<L::Hash, DBValue>,
->>>>>>> 2e02b093
 {
 	decode_compact_from_iter::<L, DB, _>(db, encoded.iter().map(Vec::as_slice))
 }
 
 /// Variant of 'decode_compact' that accept an iterator of encoded nodes as input.
-<<<<<<< HEAD
-pub fn decode_compact_from_iter<'a, L, DB, T, I>(
-=======
 pub fn decode_compact_from_iter<'a, L, DB, I>(
->>>>>>> 2e02b093
 	db: &mut DB,
 	encoded: I,
 ) -> Result<(TrieHash<L>, usize), TrieHash<L>, CError<L>>
 where
 	L: TrieLayout,
-<<<<<<< HEAD
-	DB: HashDB<L::Hash, T>,
-=======
 	DB: HashDB<L::Hash, DBValue>,
->>>>>>> 2e02b093
 	I: IntoIterator<Item = &'a [u8]>,
 {
 	// The stack of nodes through a path in the trie. Each entry is a child node of the preceding
