--- conflicted
+++ resolved
@@ -28,7 +28,7 @@
 use hash_db::{HashDB, MetaHasher};
 use crate::{
 	CError, ChildReference, DBValue, NibbleVec, NodeCodec, Result,
-	TrieHash, TrieError, TrieDB, TrieDBNodeIterator, TrieLayout, Meta,
+	TrieHash, TrieError, TrieDB, TrieDBNodeIterator, TrieLayout,
 	nibble_ops::NIBBLE_LENGTH, node::{Node, NodeHandle, NodeHandlePlan, NodePlan, OwnedNode},
 	nibble::LeftNibbleSlice, Meta,
 };
@@ -38,11 +38,7 @@
 };
 use crate::node::ValuePlan;
 
-<<<<<<< HEAD
-struct EncoderStackEntry<C: NodeCodec, M> {
-=======
-struct EncoderStackEntry<M: Meta, C: NodeCodec<M>> {
->>>>>>> f418ed70
+struct EncoderStackEntry<C: NodeCodec<M>, M: Meta> {
 	/// The prefix is the nibble path to the node in the trie.
 	prefix: NibbleVec,
 	node: Rc<OwnedNode<DBValue>>,
@@ -52,18 +48,14 @@
 	/// Flags indicating whether each child is omitted in the encoded node.
 	omit_children: Vec<bool>,
 	/// Meta from serialized. Can also contain flags.
-	meta: Option<M>,
+	meta: M,
 	/// The encoding of the subtrie nodes rooted at this entry, which is built up in
 	/// `encode_compact`.
 	output_index: usize,
 	_marker: PhantomData<(M, C)>,
 }
 
-<<<<<<< HEAD
-impl<C: NodeCodec, M> EncoderStackEntry<C, M> {
-=======
-impl<M: Meta, C: NodeCodec<M>> EncoderStackEntry<M, C> {
->>>>>>> f418ed70
+impl<C: NodeCodec<M>, M: Meta> EncoderStackEntry<C, M> {
 	/// Given the prefix of the next child node, identify its index and advance `child_index` to
 	/// that. For a given entry, this must be called sequentially only with strictly increasing
 	/// child prefixes. Returns an error if the child prefix is not a child of this entry or if
@@ -108,7 +100,7 @@
 	}
 
 	/// Generates the encoding of the subtrie rooted at this entry.
-	fn encode_node(&self) -> Result<Vec<u8>, C::HashOut, C::Error> {
+	fn encode_node(&mut self) -> Result<Vec<u8>, C::HashOut, C::Error> {
 		let node_data = self.node.data();
 		Ok(match self.node.node_plan() {
 			NodePlan::Empty | NodePlan::Leaf { .. } => node_data.to_vec(),
@@ -118,13 +110,14 @@
 				} else {
 					let partial = partial.build(node_data);
 					let empty_child = ChildReference::Inline(C::HashOut::default(), 0);
-					C::extension_node(partial.right_iter(), partial.len(), empty_child)
+					C::extension_node(partial.right_iter(), partial.len(), empty_child, &mut self.meta)
 				}
 			}
 			NodePlan::Branch { value, children } => {
 				C::branch_node(
 					Self::branch_children(node_data, &children, &self.omit_children)?.iter(),
 					value.build(node_data),
+					&mut self.meta,
 				)
 			}
 			NodePlan::NibbledBranch { partial, value, children } => {
@@ -134,6 +127,7 @@
 					partial.len(),
 					Self::branch_children(node_data, &children, &self.omit_children)?.iter(),
 					value.build(node_data),
+					&mut self.meta,
 				)
 			}
 		})
@@ -219,7 +213,7 @@
 	// so at least one iteration always occurs.
 	for item in iter {
 		match item {
-			Ok((prefix, node_hash, node)) => {
+			Ok((prefix, node_hash, mut meta, node)) => {
 				// Skip inline nodes, as they cannot contain hash references to other nodes by
 				// assumption.
 				if node_hash.is_none() {
@@ -246,7 +240,7 @@
 					} else {
 						output[last_entry.output_index] = L::MetaHasher::stored_value_owned(
 							last_entry.encode_node()?,
-							last_entry.meta.expect("Not an inline value"),
+							last_entry.meta,
 						);
 					}
 				}
@@ -256,19 +250,17 @@
 					NodePlan::Extension { .. } => 1,
 					NodePlan::Branch { .. } | NodePlan::NibbledBranch { .. } => NIBBLE_LENGTH,
 				};
-				let does_match = matches.match_new_node_value(&prefix, &node);
+
+				if matches.match_new_node_value(&prefix, &node) {
+					match_callback(&mut meta);
+				} else {
+					default_callback(&mut meta);
+				}
+
 				stack.push(EncoderStackEntry {
 					prefix,
 					node,
-					meta: node_hash.map(|h| {
-						let mut meta = h.1;
-						if does_match {
-							match_callback(&mut meta);
-						} else {
-							default_callback(&mut meta);
-						}
-						meta
-					}),
+					meta,
 					child_index: 0,
 					omit_children: vec![false; children_len],
 					output_index: output.len(),
@@ -288,17 +280,16 @@
 		}
 	}
 
-	while let Some(entry) = stack.pop() {
+	while let Some(mut entry) = stack.pop() {
 		output[entry.output_index] = L::MetaHasher::stored_value_owned(
 			entry.encode_node()?,
-			entry.meta.expect("Not an inline value"),
+			entry.meta,
 		);
 	}
 
 	Ok(output)
 }
 
-<<<<<<< HEAD
 struct MatchKeys<'a, I> {
 	keys: I,
 	next_key: Option<&'a [u8]>,
@@ -351,10 +342,7 @@
 	}
 }
 
-struct DecoderStackEntry<'a, C: NodeCodec, M> {
-=======
-struct DecoderStackEntry<'a, M: Meta, C: NodeCodec<M>> {
->>>>>>> f418ed70
+struct DecoderStackEntry<'a, C: NodeCodec<M>, M: Meta> {
 	node: Node<'a>,
 	meta: M,
 	/// The next entry in the stack is a child of the preceding entry at this index. For branch
@@ -365,11 +353,7 @@
 	_marker: PhantomData<C>,
 }
 
-<<<<<<< HEAD
-impl<'a, C: NodeCodec, M> DecoderStackEntry<'a, C, M> {
-=======
-impl<'a, M: Meta, C: NodeCodec<M>> DecoderStackEntry<'a, M, C> {
->>>>>>> f418ed70
+impl<'a, C: NodeCodec<M>, M: Meta> DecoderStackEntry<'a, C, M> {
 	/// Advance the child index until either it exceeds the number of children or the child is
 	/// marked as omitted. Omitted children are indicated by an empty inline reference. For each
 	/// child that is passed over and not omitted, copy over the child reference from the node to
@@ -456,27 +440,29 @@
 	///
 	/// Preconditions:
 	/// - if node is an extension node, then `children[0]` is Some.
-	fn encode_node(self) -> (Vec<u8>, M) {
+	fn encode_node(mut self) -> (Vec<u8>, M) {
 		(match self.node {
 			Node::Empty =>
 				C::empty_node().to_vec(),
 			Node::Leaf(partial, value) =>
-				C::leaf_node(partial.right(), value),
+				C::leaf_node(partial.right(), value, &mut self.meta),
 			Node::Extension(partial, _) =>
 				C::extension_node(
 					partial.right_iter(),
 					partial.len(),
 					self.children[0]
 						.expect("required by method precondition; qed"),
+					&mut self.meta,
 				),
 			Node::Branch(_, value) =>
-				C::branch_node(self.children.into_iter(), value),
+				C::branch_node(self.children.into_iter(), value, &mut self.meta),
 			Node::NibbledBranch(partial, _, value) =>
 				C::branch_node_nibbled(
 					partial.right_iter(),
 					partial.len(),
 					self.children.iter(),
 					value,
+					&mut self.meta,
 				),
 		}, self.meta)
 	}
@@ -519,8 +505,8 @@
 	let mut prefix = NibbleVec::new();
 
 	for (i, encoded_node) in encoded.into_iter().enumerate() {
-		let (encoded_node, meta) = L::MetaHasher::extract_value(encoded_node);
-		let node = L::Codec::decode(&encoded_node[..], meta.contains_hash_of_value())
+		let (encoded_node, mut meta) = L::MetaHasher::extract_value(encoded_node);
+		let node = L::Codec::decode(&encoded_node[..], &mut meta)
 			.map_err(|err| Box::new(TrieError::DecoderError(<TrieHash<L>>::default(), err)))?;
 
 		let children_len = match node {
