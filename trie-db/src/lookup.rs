--- conflicted
+++ resolved
@@ -19,12 +19,12 @@
 use crate::node::{Node, NodeHandle, decode_hash, Value};
 use crate::node_codec::NodeCodec;
 use crate::rstd::boxed::Box;
-use super::{DBValue, Result, TrieError, Query, TrieLayout, CError, TrieHash, GlobalMeta};
+use super::{DBValue, Result, TrieError, Query, TrieLayout, CError, TrieHash};
 
 /// Trie lookup helper object.
-pub struct Lookup<'a, L: TrieLayout, Q: Query<L::Hash, L::Meta>> {
+pub struct Lookup<'a, L: TrieLayout, Q: Query<L::Hash>> {
 	/// database to query from.
-	pub db: &'a dyn HashDBRef<L::Hash, DBValue, L::Meta, GlobalMeta<L>>,
+	pub db: &'a dyn HashDBRef<L::Hash, DBValue>,
 	/// Query object to record nodes and transform data.
 	pub query: Q,
 	/// Hash to start at
@@ -36,7 +36,7 @@
 impl<'a, L, Q> Lookup<'a, L, Q>
 where
 	L: TrieLayout,
-	Q: Query<L::Hash, L::Meta>,
+	Q: Query<L::Hash>,
 {
 	fn decode(self, v: Value) -> Result<Option<Q::Item>, TrieHash<L>, CError<L>> {
 		match v {
@@ -45,11 +45,7 @@
 				self.db.access_from(&self.hash, None);
 				Ok(Some(self.query.decode(value)))
 			},
-<<<<<<< HEAD
-			Value::HashedValue(hash, _size) => {
-=======
 			Value::HashedValue(hash) => {
->>>>>>> 618beec2
 				let mut res = TrieHash::<L>::default();
 				res.as_mut().copy_from_slice(hash);
 				if let Some(_) = self.db.access_from(&self.hash, Some(&res)) {
@@ -73,11 +69,7 @@
 		// this loop iterates through non-inline nodes.
 		for depth in 0.. {
 			let hash = self.hash;
-<<<<<<< HEAD
-			let (node_data, mut meta) = match self.db.get_with_meta(&hash, key.mid(key_nibbles).left(), self.layout.layout_meta()) {
-=======
 			let node_data = match self.db.get(&hash, key.mid(key_nibbles).left()) {
->>>>>>> 618beec2
 				Some(value) => value,
 				None => return Err(Box::new(match depth {
 					0 => TrieError::InvalidStateRoot(hash),
@@ -85,10 +77,7 @@
 				})),
 			};
 
-<<<<<<< HEAD
-=======
 			let mut meta = self.layout.new_meta();
->>>>>>> 618beec2
 			self.query.record(&hash, &node_data, depth, &meta);
 
 			// this loop iterates through all inline children (usually max 1)
