--- conflicted
+++ resolved
@@ -16,11 +16,7 @@
 use crate::nibble::{self, NibbleSlice};
 use crate::nibble::nibble_ops;
 use crate::node_codec::NodeCodec;
-<<<<<<< HEAD
-use crate::{ChildrenDecoded, Meta};
-=======
 use crate::Meta;
->>>>>>> 618beec2
 
 use crate::rstd::{borrow::Borrow, ops::Range};
 
@@ -54,11 +50,7 @@
 	/// Value byte slice.
 	Value(&'a [u8]),
 	/// Hash byte slice and original value length.
-<<<<<<< HEAD
-	HashedValue(&'a [u8], usize),
-=======
 	HashedValue(&'a [u8]),
->>>>>>> 618beec2
 }
 
 impl<'a> From<Option<&'a [u8]>> for Value<'a> {
@@ -145,12 +137,6 @@
 	/// Node with no value attached.
 	NoValue,
 	/// Range for byte representation in encoded node.
-<<<<<<< HEAD
-	Value(Range<usize>),
-	/// Range for hash in encoded node and original
-	/// value size.
-	HashedValue(Range<usize>, usize),
-=======
 	/// Additional usize mark start of range with value length
 	/// included (alternate hashing does hash and replace the
 	/// encoded value length too).
@@ -158,7 +144,6 @@
 	/// Range for hash in encoded node and original
 	/// value size.
 	HashedValue(Range<usize>),
->>>>>>> 618beec2
 }
 
 impl ValuePlan {
@@ -166,13 +151,8 @@
 	pub fn build<'a, 'b>(&'a self, data: &'b [u8]) -> Value<'b> {
 		match self {
 			ValuePlan::NoValue => Value::NoValue,
-<<<<<<< HEAD
-			ValuePlan::Value(range) => Value::Value(&data[range.clone()]),
-			ValuePlan::HashedValue(range, size) => Value::HashedValue(&data[range.clone()], *size),
-=======
 			ValuePlan::Value(range, _) => Value::Value(&data[range.clone()]),
 			ValuePlan::HashedValue(range) => Value::HashedValue(&data[range.clone()]),
->>>>>>> 618beec2
 		}
 	}
 }
@@ -240,38 +220,6 @@
 		}
 	}
 
-<<<<<<< HEAD
-	/// Iterator on children being inline.
-	pub fn inline_children<'a>(&'a self) -> impl Iterator<Item = ChildrenDecoded> + 'a {
-		let (children, child) = match self {
-			NodePlan::Leaf { .. }
-			| NodePlan::Empty => (None, None),
-			NodePlan::Extension { child, .. } => (None, Some(child)),
-			NodePlan::Branch { children, .. }
-			| NodePlan::NibbledBranch { children, .. } => (Some(children), None),
-		};
-		fn is_inline(plan: &Option<NodeHandlePlan>) -> ChildrenDecoded {
-			match plan {
-				Some(NodeHandlePlan::Hash(..)) => ChildrenDecoded::Hash,
-				Some(NodeHandlePlan::Inline(..)) => ChildrenDecoded::Inline,
-				None => ChildrenDecoded::None,
-			}
-		}
-		fn is_inline2(plan: &NodeHandlePlan) -> ChildrenDecoded {
-			match plan {
-				NodeHandlePlan::Hash(..) => ChildrenDecoded::Hash,
-				NodeHandlePlan::Inline(..) => ChildrenDecoded::Inline,
-			}
-		}
-
-		children.into_iter()
-			.flat_map(|children| children.iter().map(is_inline))
-			.chain(child.into_iter().map(is_inline2))
-	}
-
-
-=======
->>>>>>> 618beec2
 	/// Access value plan from node plan, return `None` for
 	/// node that cannot contain a `ValuePlan`.
 	pub fn value_plan(&self) -> Option<&ValuePlan> {
@@ -296,11 +244,7 @@
 
 impl<D: Borrow<[u8]>> OwnedNode<D> {
 	/// Construct an `OwnedNode` by decoding an owned data source according to some codec.
-<<<<<<< HEAD
-	pub fn new<M: Meta, C: NodeCodec<M>>(data: D, meta: &mut M) -> Result<Self, C::Error> {
-=======
 	pub fn new<C: NodeCodec>(data: D, meta: &mut Meta) -> Result<Self, C::Error> {
->>>>>>> 618beec2
 		let plan = C::decode_plan(data.borrow(), meta)?;
 		Ok(OwnedNode { data, plan })
 	}
