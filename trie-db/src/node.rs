// Copyright 2017, 2018 Parity Technologies
//
// Licensed under the Apache License, Version 2.0 (the "License");
// you may not use this file except in compliance with the License.
// You may obtain a copy of the License at
//
//     http://www.apache.org/licenses/LICENSE-2.0
//
// Unless required by applicable law or agreed to in writing, software
// distributed under the License is distributed on an "AS IS" BASIS,
// WITHOUT WARRANTIES OR CONDITIONS OF ANY KIND, either express or implied.
// See the License for the specific language governing permissions and
// limitations under the License.

use hash_db::Hasher;
use crate::nibble::{self, NibbleSlice};
use crate::nibble::nibble_ops;
use crate::node_codec::NodeCodec;
use crate::Meta;

use crate::rstd::{borrow::Borrow, ops::Range};

/// Partial node key type: offset and owned value of a nibbleslice.
/// Offset is applied on first byte of array (bytes are right aligned).
pub type NodeKey = (usize, nibble::BackingByteVec);

/// A reference to a trie node which may be stored within another trie node.
#[derive(Debug, Clone, Copy, PartialEq, Eq)]
pub enum NodeHandle<'a> {
	Hash(&'a [u8]),
	Inline(&'a [u8]),
}

/// Read a hash from a slice into a Hasher output. Returns None if the slice is the wrong length.
pub fn decode_hash<H: Hasher>(data: &[u8]) -> Option<H::Out> {
	if data.len() != H::LENGTH {
		return None;
	}
	let mut hash = H::Out::default();
	hash.as_mut().copy_from_slice(data);
	Some(hash)
}

/// Value representation in `Node`.
#[derive(Eq, PartialEq, Clone)]
#[cfg_attr(feature = "std", derive(Debug))]
pub enum Value<'a> {
	/// Node with no value attached.
	NoValue,
	/// Value byte slice.
	Value(&'a [u8]),
	/// Hash byte slice and original value length.
	HashedValue(&'a [u8], usize),
}

impl<'a> From<Option<&'a [u8]>> for Value<'a> {
	fn from(v: Option<&'a [u8]>) -> Self {
		match v {
			Some(v) => Value::Value(v),
			None => Value::NoValue,
		}
	}
}

/// Type of node in the trie and essential information thereof.
#[derive(Eq, PartialEq, Clone)]
#[cfg_attr(feature = "std", derive(Debug))]
pub enum Node<'a> {
	/// Null trie node; could be an empty root or an empty branch entry.
	Empty,
	/// Leaf node; has key slice and value. Value may not be empty.
	Leaf(NibbleSlice<'a>, Value<'a>),
	/// Extension node; has key slice and node data. Data may not be null.
	Extension(NibbleSlice<'a>, NodeHandle<'a>),
	/// Branch node; has slice of child nodes (each possibly null)
	/// and an optional immediate node data.
	Branch([Option<NodeHandle<'a>>; nibble_ops::NIBBLE_LENGTH], Value<'a>),
	/// Branch node with support for a nibble (when extension nodes are not used).
	NibbledBranch(NibbleSlice<'a>, [Option<NodeHandle<'a>>; nibble_ops::NIBBLE_LENGTH], Value<'a>),
}

/// A `NodeHandlePlan` is a decoding plan for constructing a `NodeHandle` from an encoded trie
/// node. This is used as a substructure of `NodePlan`. See `NodePlan` for details.
#[derive(Debug, Clone, PartialEq, Eq)]
pub enum NodeHandlePlan {
	Hash(Range<usize>),
	Inline(Range<usize>),
}

impl NodeHandlePlan {
	/// Build a node handle by decoding a byte slice according to the node handle plan. It is the
	/// responsibility of the caller to ensure that the node plan was created for the argument
	/// data, otherwise the call may decode incorrectly or panic.
	pub fn build<'a, 'b>(&'a self, data: &'b [u8]) -> NodeHandle<'b> {
		match self {
			NodeHandlePlan::Hash(range) => NodeHandle::Hash(&data[range.clone()]),
			NodeHandlePlan::Inline(range) => NodeHandle::Inline(&data[range.clone()]),
		}
	}
}

/// A `NibbleSlicePlan` is a blueprint for decoding a nibble slice from a byte slice. The
/// `NibbleSlicePlan` is created by parsing a byte slice and can be reused multiple times.
#[derive(Eq, PartialEq, Clone)]
#[cfg_attr(feature = "std", derive(Debug))]
pub struct NibbleSlicePlan {
	bytes: Range<usize>,
	offset: usize,
}

impl NibbleSlicePlan {
	/// Construct a nibble slice decode plan.
	pub fn new(bytes: Range<usize>, offset: usize) -> Self {
		NibbleSlicePlan {
			bytes,
			offset
		}
	}

	/// Returns the nibble length of the slice.
	pub fn len(&self) -> usize {
		(self.bytes.end - self.bytes.start) * nibble_ops::NIBBLE_PER_BYTE - self.offset
	}

	/// Build a nibble slice by decoding a byte slice according to the plan. It is the
	/// responsibility of the caller to ensure that the node plan was created for the argument
	/// data, otherwise the call may decode incorrectly or panic.
	pub fn build<'a, 'b>(&'a self, data: &'b [u8]) -> NibbleSlice<'b> {
		NibbleSlice::new_offset(&data[self.bytes.clone()], self.offset)
	}
}

/// Plan for value representation in `NodePlan`.
#[derive(Eq, PartialEq, Clone)]
#[cfg_attr(feature = "std", derive(Debug))]
pub enum ValuePlan {
	/// Node with no value attached.
	NoValue,
	/// Range for byte representation in encoded node.
	Value(Range<usize>),
	/// Range for hash in encoded node and original
	/// value size.
	HashedValue(Range<usize>, usize),
}

impl ValuePlan {
	/// Build a value slice by decoding a byte slice according to the plan.
	pub fn build<'a, 'b>(&'a self, data: &'b [u8]) -> Value<'b> {
		match self {
			ValuePlan::NoValue => Value::NoValue,
			ValuePlan::Value(range) => Value::Value(&data[range.clone()]),
			ValuePlan::HashedValue(range, size) => Value::HashedValue(&data[range.clone()], *size),
		}
	}
}

/// A `NodePlan` is a blueprint for decoding a node from a byte slice. The `NodePlan` is created
/// by parsing an encoded node and can be reused multiple times. This is useful as a `Node` borrows
/// from a byte slice and this struct does not.
///
/// The enum values mirror those of `Node` except that instead of byte slices, this struct stores
/// ranges that can be used to index into a large byte slice.
#[derive(Eq, PartialEq, Clone)]
#[cfg_attr(feature = "std", derive(Debug))]
pub enum NodePlan {
	/// Null trie node; could be an empty root or an empty branch entry.
	Empty,
	/// Leaf node; has a partial key plan and value.
	Leaf {
		partial: NibbleSlicePlan,
		value: ValuePlan,
	},
	/// Extension node; has a partial key plan and child data.
	Extension {
		partial: NibbleSlicePlan,
		child: NodeHandlePlan,
	},
	/// Branch node; has slice of child nodes (each possibly null)
	/// and an optional immediate node data.
	Branch {
		value: ValuePlan,
		children: [Option<NodeHandlePlan>; nibble_ops::NIBBLE_LENGTH],
	},
	/// Branch node with support for a nibble (when extension nodes are not used).
	NibbledBranch {
		partial: NibbleSlicePlan,
		value: ValuePlan,
		children: [Option<NodeHandlePlan>; nibble_ops::NIBBLE_LENGTH],
	},
}

impl NodePlan {
	/// Build a node by decoding a byte slice according to the node plan. It is the responsibility
	/// of the caller to ensure that the node plan was created for the argument data, otherwise the
	/// call may decode incorrectly or panic.
	pub fn build<'a, 'b>(&'a self, data: &'b [u8]) -> Node<'b> {
		match self {
			NodePlan::Empty => Node::Empty,
			NodePlan::Leaf { partial, value } =>
				Node::Leaf(partial.build(data), value.build(data)),
			NodePlan::Extension { partial, child } =>
				Node::Extension(partial.build(data), child.build(data)),
			NodePlan::Branch { value, children } => {
				let mut child_slices = [None; nibble_ops::NIBBLE_LENGTH];
				for i in 0..nibble_ops::NIBBLE_LENGTH {
					child_slices[i] = children[i].as_ref().map(|child| child.build(data));
				}
				Node::Branch(child_slices, value.build(data))
			},
			NodePlan::NibbledBranch { partial, value, children } => {
				let mut child_slices = [None; nibble_ops::NIBBLE_LENGTH];
				for i in 0..nibble_ops::NIBBLE_LENGTH {
					child_slices[i] = children[i].as_ref().map(|child| child.build(data));
				}
				Node::NibbledBranch(partial.build(data), child_slices, value.build(data))
			},
		}
	}

	/// TODO
	pub fn value_range(&self) -> Option<ValuePlan> {
		match self {
			NodePlan::Extension { .. }
			| NodePlan::Empty => None,
			NodePlan::Branch { value, .. }
			| NodePlan::NibbledBranch { value, .. } => Some(value.clone()),
			NodePlan::Leaf { value, .. } => Some(value.clone()),
		}
	}
}

/// An `OwnedNode` is an owned type from which a `Node` can be constructed which borrows data from
/// the `OwnedNode`. This is useful for trie iterators.
#[cfg_attr(feature = "std", derive(Debug))]
#[derive(PartialEq, Eq)]
pub struct OwnedNode<D: Borrow<[u8]>> {
	data: D,
	plan: NodePlan,
}

impl<D: Borrow<[u8]>> OwnedNode<D> {
	/// Construct an `OwnedNode` by decoding an owned data source according to some codec.
<<<<<<< HEAD
	pub fn new<C: NodeCodec>(data: D, hashed_value: bool) -> Result<Self, C::Error> {
		let plan = C::decode_plan(data.borrow(), hashed_value)?;
=======
	pub fn new<M: Meta, C: NodeCodec<M>>(data: D, meta: &mut M) -> Result<Self, C::Error> {
		let plan = C::decode_plan(data.borrow(), meta)?;
>>>>>>> f418ed70
		Ok(OwnedNode { data, plan })
	}

	/// Returns a reference to the backing data.
	pub fn data(&self) -> &[u8] {
		self.data.borrow()
	}

	/// Returns a reference to the node decode plan.
	pub fn node_plan(&self) -> &NodePlan {
		&self.plan
	}

	/// Construct a `Node` by borrowing data from this struct.
	pub fn node(&self) -> Node {
		self.plan.build(self.data.borrow())
	}
}<|MERGE_RESOLUTION|>--- conflicted
+++ resolved
@@ -16,7 +16,7 @@
 use crate::nibble::{self, NibbleSlice};
 use crate::nibble::nibble_ops;
 use crate::node_codec::NodeCodec;
-use crate::Meta;
+use crate::{ChildrenDecoded, Meta};
 
 use crate::rstd::{borrow::Borrow, ops::Range};
 
@@ -227,6 +227,35 @@
 			NodePlan::Leaf { value, .. } => Some(value.clone()),
 		}
 	}
+
+
+	/// Iterator on children being inline.
+	pub fn inline_children<'a>(&'a self) -> impl Iterator<Item = ChildrenDecoded> + 'a {
+		let (children, child) = match self {
+			NodePlan::Leaf { .. }
+			| NodePlan::Empty => (None, None),
+			NodePlan::Extension { child, .. } => (None, Some(child)),
+			NodePlan::Branch { children, .. }
+			| NodePlan::NibbledBranch { children, .. } => (Some(children), None),
+		};
+		fn is_inline(plan: &Option<NodeHandlePlan>) -> ChildrenDecoded {
+			match plan {
+				Some(NodeHandlePlan::Hash(..)) => ChildrenDecoded::Hash,
+				Some(NodeHandlePlan::Inline(..)) => ChildrenDecoded::Inline,
+				None => ChildrenDecoded::None,
+			}
+		}
+		fn is_inline2(plan: &NodeHandlePlan) -> ChildrenDecoded {
+			match plan {
+				NodeHandlePlan::Hash(..) => ChildrenDecoded::Hash,
+				NodeHandlePlan::Inline(..) => ChildrenDecoded::Inline,
+			}
+		}
+
+		children.into_iter()
+			.flat_map(|children| children.iter().map(is_inline))
+			.chain(child.into_iter().map(is_inline2))
+	}
 }
 
 /// An `OwnedNode` is an owned type from which a `Node` can be constructed which borrows data from
@@ -240,13 +269,8 @@
 
 impl<D: Borrow<[u8]>> OwnedNode<D> {
 	/// Construct an `OwnedNode` by decoding an owned data source according to some codec.
-<<<<<<< HEAD
-	pub fn new<C: NodeCodec>(data: D, hashed_value: bool) -> Result<Self, C::Error> {
-		let plan = C::decode_plan(data.borrow(), hashed_value)?;
-=======
 	pub fn new<M: Meta, C: NodeCodec<M>>(data: D, meta: &mut M) -> Result<Self, C::Error> {
 		let plan = C::decode_plan(data.borrow(), meta)?;
->>>>>>> f418ed70
 		Ok(OwnedNode { data, plan })
 	}
 
