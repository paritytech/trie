// Copyright 2019, 2020 Parity Technologies
//
// Licensed under the Apache License, Version 2.0 (the "License");
// you may not use this file except in compliance with the License.
// You may obtain a copy of the License at
//
//     http://www.apache.org/licenses/LICENSE-2.0
//
// Unless required by applicable law or agreed to in writing, software
// distributed under the License is distributed on an "AS IS" BASIS,
// WITHOUT WARRANTIES OR CONDITIONS OF ANY KIND, either express or implied.
// See the License for the specific language governing permissions and
// limitations under the License.

//! Generation and verification of compact proofs for Merkle-Patricia tries.
//!
//! Using this module, it is possible to generate a logarithmic-space proof of inclusion or
//! non-inclusion of certain key-value pairs in a trie with a known root. The proof contains
//! information so that the verifier can reconstruct the subset of nodes in the trie required to
//! lookup the keys. The trie nodes are not included in their entirety as data which the verifier
//! can compute for themself is omitted. In particular, the values of included keys and and hashes
//! of other trie nodes in the proof are omitted.
//!
//! The proof is a sequence of the subset of nodes in the trie traversed while performing lookups
//! on all keys. The trie nodes are listed in pre-order traversal order with some values and
//! internal hashes omitted. In particular, values on leaf nodes, child references on extension
//! nodes, values on branch nodes corresponding to a key in the statement, and child references on
//! branch nodes corresponding to another node in the proof are all omitted. The proof is verified
//! by iteratively reconstructing the trie nodes using the values proving as part of the statement
//! and the hashes of other reconstructed nodes. Since the nodes in the proof are arranged in
//! pre-order traversal order, the construction can be done efficiently using a stack.

pub use self::generate::generate_proof;
pub use self::verify::{Error as VerifyError, verify_proof};

mod generate;
<<<<<<< HEAD
mod verify;

#[cfg(test)]
mod tests {
	use hash_db::Hasher;
	use reference_trie::{
		ExtensionLayout, NoExtensionLayout,
		proof::{generate_proof, verify_proof, VerifyError}, Trie, TrieDB, TrieDBMut, TrieLayout,
		TrieMut,
	};

	use crate::DBValue;

	type MemoryDB<H> = memory_db::MemoryDB<H, memory_db::HashKey<H>, DBValue>;

	fn test_entries() -> Vec<(&'static [u8], &'static [u8])> {
		vec![
			// "alfa" is at a hash-referenced leaf node.
			(b"alfa", &[0; 32]),
			// "bravo" is at an inline leaf node.
			(b"bravo", b"bravo"),
			// "do" is at a hash-referenced branch node.
			(b"do", b"verb"),
			// "dog" is at a hash-referenced branch node.
			(b"dog", b"puppy"),
			// "doge" is at a hash-referenced leaf node.
			(b"doge", &[0; 32]),
			// extension node "o" (plus nibble) to next branch.
			(b"horse", b"stallion"),
			(b"house", b"building"),
		]
	}

	fn test_generate_proof<L: TrieLayout>(
		entries: Vec<(&'static [u8], &'static [u8])>,
		keys: Vec<&'static [u8]>,
	) -> (<L::Hash as Hasher>::Out, Vec<Vec<u8>>, Vec<(&'static [u8], Option<DBValue>)>)
	{
		// Populate DB with full trie from entries.
		let (db, root) = {
			let mut db = <MemoryDB<L::Hash>>::default();
			let mut root = Default::default();
			{
				let mut trie = <TrieDBMut<L>>::new(&mut db, &mut root);
				for (key, value) in entries.iter() {
					trie.insert(key, value).unwrap();
				}
			}
			(db, root)
		};

		// Generate proof for the given keys..
		let trie = <TrieDB<L>>::new(&db, &root).unwrap();
		let proof = generate_proof::<_, L, _, _>(&trie, keys.iter()).unwrap();
		let items = keys.into_iter()
			.map(|key| (key, trie.get(key).unwrap()))
			.collect();

		(root, proof, items)
	}

	#[test]
	fn trie_proof_works_with_ext() {
		let (root, proof, items) = test_generate_proof::<ExtensionLayout>(
			test_entries(),
			vec![
				b"do",
				b"dog",
				b"doge",
				b"bravo",
				b"alfabet", // None, not found under leaf node
				b"d", // None, witness is extension node with omitted child
				b"do\x10", // None, empty branch child
				b"halp", // None, witness is extension node with non-omitted child
			],
		);

		verify_proof::<ExtensionLayout, _, _, _>(&root, &proof, items.iter()).unwrap();
	}

	#[test]
	fn trie_proof_works_without_ext() {
		let (root, proof, items) = test_generate_proof::<NoExtensionLayout>(
			test_entries(),
			vec![
				b"do",
				b"dog",
				b"doge",
				b"bravo",
				b"alfabet", // None, not found under leaf node
				b"d", // None, witness is extension node with omitted child
				b"do\x10", // None, empty branch child
				b"halp", // None, witness is extension node with non-omitted child
			],
		);

		verify_proof::<NoExtensionLayout, _, _, _>(&root, &proof, items.iter()).unwrap();
	}

	#[test]
	fn trie_proof_works_for_empty_trie() {
		let (root, proof, items) = test_generate_proof::<NoExtensionLayout>(
			vec![],
			vec![
				b"alpha",
				b"bravo",
				b"\x42\x42",
			],
		);

		verify_proof::<NoExtensionLayout, _, _, _>(&root, &proof, items.iter()).unwrap();
	}

	#[test]
	fn test_verify_duplicate_keys() {
		let (root, proof, _) = test_generate_proof::<NoExtensionLayout>(
			test_entries(),
			vec![b"bravo"],
		);

		let items = vec![
			(b"bravo", Some(b"bravo")),
			(b"bravo", Some(b"bravo")),
		];
		assert_eq!(
			verify_proof::<NoExtensionLayout, _, _, _>(&root, &proof, items.iter()),
			Err(VerifyError::DuplicateKey(b"bravo".to_vec()))
		);
	}

	#[test]
	fn test_verify_extraneous_node() {
		let (root, proof, _) = test_generate_proof::<NoExtensionLayout>(
			test_entries(),
			vec![b"bravo", b"do"],
		);

		let items = vec![
			(b"bravo", Some(b"bravo")),
		];
		assert_eq!(
			verify_proof::<NoExtensionLayout, _, _, _>(&root, &proof, items.iter()),
			Err(VerifyError::ExtraneousNode)
		);
	}

	#[test]
	fn test_verify_extraneous_value() {
		let (root, proof, _) = test_generate_proof::<NoExtensionLayout>(
			test_entries(),
			vec![b"doge"],
		);

		let items = vec![
			(&b"do"[..], Some(&b"verb"[..])),
			(&b"doge"[..], Some(&[0; 32][..])),
		];
		assert_eq!(
			verify_proof::<NoExtensionLayout, _, _, _>(&root, &proof, items.iter()),
			Err(VerifyError::ExtraneousValue(b"do".to_vec()))
		);
	}

	// #[test] TODO this does not work for complex hash, restore
	// when two test case.
	// Reason it does not work is that the hash not in root are
	// skipped so there is no extranous hash, error could be better
	// still, but produce in advance children
	fn test_verify_extraneous_hash_reference() {
		let (root, proof, _) = test_generate_proof::<NoExtensionLayout>(
			test_entries(),
			vec![b"do"],
		);

		let items = vec![
			(&b"alfa"[..], Some(&[0; 32][..])),
			(&b"do"[..], Some(&b"verb"[..])),
		];
		match verify_proof::<NoExtensionLayout, _, _, _>(&root, &proof, items.iter()) {
			Err(VerifyError::ExtraneousHashReference(_)) => {}
			result => panic!("expected VerifyError::ExtraneousHashReference, got {:?}", result),
		}
	}

	#[test]
	fn test_verify_invalid_child_reference() {
		let (root, proof, _) = test_generate_proof::<NoExtensionLayout>(
			test_entries(),
			vec![b"bravo"],
		);

		// InvalidChildReference because "bravo" is in an inline leaf node and a 32-byte value cannot
		// fit in an inline leaf.
		let items = vec![
			(b"bravo", Some([0; 32])),
		];
		match verify_proof::<NoExtensionLayout, _, _, _>(&root, &proof, items.iter()) {
			Err(VerifyError::InvalidChildReference(_)) => {}
			result => panic!("expected VerifyError::InvalidChildReference, got {:?}", result),
		}
	}

	#[test]
	fn test_verify_value_mismatch_some_to_none() {
		let (root, proof, _) = test_generate_proof::<NoExtensionLayout>(
			test_entries(),
			vec![b"horse"],
		);

		let items = vec![
			(&b"horse"[..], Some(&b"stallion"[..])),
			(&b"halp"[..], Some(&b"plz"[..])),
		];
		assert_eq!(
			verify_proof::<NoExtensionLayout, _, _, _>(&root, &proof, items.iter()),
			Err(VerifyError::ValueMismatch(b"halp".to_vec()))
		);
	}

	#[test]
	fn test_verify_value_mismatch_none_to_some() {
		let (root, proof, _) = test_generate_proof::<NoExtensionLayout>(
			test_entries(),
			vec![b"alfa", b"bravo"],
		);

		let items = vec![
			(&b"alfa"[..], Some(&[0; 32][..])),
			(&b"bravo"[..], None),
		];
		assert_eq!(
			verify_proof::<NoExtensionLayout, _, _, _>(&root, &proof, items.iter()),
			Err(VerifyError::ValueMismatch(b"bravo".to_vec()))
		);
	}

	#[test]
	fn test_verify_incomplete_proof() {
		let (root, mut proof, items) = test_generate_proof::<NoExtensionLayout>(
			test_entries(),
			vec![b"alfa"],
		);

		proof.pop();
		assert_eq!(
			verify_proof::<NoExtensionLayout, _, _, _>(&root, &proof, items.iter()),
			Err(VerifyError::IncompleteProof)
		);
	}

	#[test]
	fn test_verify_root_mismatch() {
		let (root, proof, _) = test_generate_proof::<NoExtensionLayout>(
			test_entries(),
			vec![b"bravo"],
		);

		let items = vec![
			(b"bravo", Some("incorrect")),
		];
		match verify_proof::<NoExtensionLayout, _, _, _>(&root, &proof, items.iter()) {
			Err(VerifyError::RootMismatch(_)) => {}
			result => panic!("expected VerifyError::RootMismatch, got {:?}", result),
		}
	}

	#[test]
	fn test_verify_decode_error() {
		let (root, mut proof, items) = test_generate_proof::<NoExtensionLayout>(
			test_entries(),
			vec![b"bravo"],
		);

		proof.insert(0, b"this is not a trie node".to_vec());
		match verify_proof::<NoExtensionLayout, _, _, _>(&root, &proof, items.iter()) {
			Err(VerifyError::DecodeError(_)) => {}
			result => panic!("expected VerifyError::DecodeError, got {:?}", result),
		}
	}
}
=======
mod verify;
>>>>>>> e41dc3be
<|MERGE_RESOLUTION|>--- conflicted
+++ resolved
@@ -34,287 +34,4 @@
 pub use self::verify::{Error as VerifyError, verify_proof};
 
 mod generate;
-<<<<<<< HEAD
-mod verify;
-
-#[cfg(test)]
-mod tests {
-	use hash_db::Hasher;
-	use reference_trie::{
-		ExtensionLayout, NoExtensionLayout,
-		proof::{generate_proof, verify_proof, VerifyError}, Trie, TrieDB, TrieDBMut, TrieLayout,
-		TrieMut,
-	};
-
-	use crate::DBValue;
-
-	type MemoryDB<H> = memory_db::MemoryDB<H, memory_db::HashKey<H>, DBValue>;
-
-	fn test_entries() -> Vec<(&'static [u8], &'static [u8])> {
-		vec![
-			// "alfa" is at a hash-referenced leaf node.
-			(b"alfa", &[0; 32]),
-			// "bravo" is at an inline leaf node.
-			(b"bravo", b"bravo"),
-			// "do" is at a hash-referenced branch node.
-			(b"do", b"verb"),
-			// "dog" is at a hash-referenced branch node.
-			(b"dog", b"puppy"),
-			// "doge" is at a hash-referenced leaf node.
-			(b"doge", &[0; 32]),
-			// extension node "o" (plus nibble) to next branch.
-			(b"horse", b"stallion"),
-			(b"house", b"building"),
-		]
-	}
-
-	fn test_generate_proof<L: TrieLayout>(
-		entries: Vec<(&'static [u8], &'static [u8])>,
-		keys: Vec<&'static [u8]>,
-	) -> (<L::Hash as Hasher>::Out, Vec<Vec<u8>>, Vec<(&'static [u8], Option<DBValue>)>)
-	{
-		// Populate DB with full trie from entries.
-		let (db, root) = {
-			let mut db = <MemoryDB<L::Hash>>::default();
-			let mut root = Default::default();
-			{
-				let mut trie = <TrieDBMut<L>>::new(&mut db, &mut root);
-				for (key, value) in entries.iter() {
-					trie.insert(key, value).unwrap();
-				}
-			}
-			(db, root)
-		};
-
-		// Generate proof for the given keys..
-		let trie = <TrieDB<L>>::new(&db, &root).unwrap();
-		let proof = generate_proof::<_, L, _, _>(&trie, keys.iter()).unwrap();
-		let items = keys.into_iter()
-			.map(|key| (key, trie.get(key).unwrap()))
-			.collect();
-
-		(root, proof, items)
-	}
-
-	#[test]
-	fn trie_proof_works_with_ext() {
-		let (root, proof, items) = test_generate_proof::<ExtensionLayout>(
-			test_entries(),
-			vec![
-				b"do",
-				b"dog",
-				b"doge",
-				b"bravo",
-				b"alfabet", // None, not found under leaf node
-				b"d", // None, witness is extension node with omitted child
-				b"do\x10", // None, empty branch child
-				b"halp", // None, witness is extension node with non-omitted child
-			],
-		);
-
-		verify_proof::<ExtensionLayout, _, _, _>(&root, &proof, items.iter()).unwrap();
-	}
-
-	#[test]
-	fn trie_proof_works_without_ext() {
-		let (root, proof, items) = test_generate_proof::<NoExtensionLayout>(
-			test_entries(),
-			vec![
-				b"do",
-				b"dog",
-				b"doge",
-				b"bravo",
-				b"alfabet", // None, not found under leaf node
-				b"d", // None, witness is extension node with omitted child
-				b"do\x10", // None, empty branch child
-				b"halp", // None, witness is extension node with non-omitted child
-			],
-		);
-
-		verify_proof::<NoExtensionLayout, _, _, _>(&root, &proof, items.iter()).unwrap();
-	}
-
-	#[test]
-	fn trie_proof_works_for_empty_trie() {
-		let (root, proof, items) = test_generate_proof::<NoExtensionLayout>(
-			vec![],
-			vec![
-				b"alpha",
-				b"bravo",
-				b"\x42\x42",
-			],
-		);
-
-		verify_proof::<NoExtensionLayout, _, _, _>(&root, &proof, items.iter()).unwrap();
-	}
-
-	#[test]
-	fn test_verify_duplicate_keys() {
-		let (root, proof, _) = test_generate_proof::<NoExtensionLayout>(
-			test_entries(),
-			vec![b"bravo"],
-		);
-
-		let items = vec![
-			(b"bravo", Some(b"bravo")),
-			(b"bravo", Some(b"bravo")),
-		];
-		assert_eq!(
-			verify_proof::<NoExtensionLayout, _, _, _>(&root, &proof, items.iter()),
-			Err(VerifyError::DuplicateKey(b"bravo".to_vec()))
-		);
-	}
-
-	#[test]
-	fn test_verify_extraneous_node() {
-		let (root, proof, _) = test_generate_proof::<NoExtensionLayout>(
-			test_entries(),
-			vec![b"bravo", b"do"],
-		);
-
-		let items = vec![
-			(b"bravo", Some(b"bravo")),
-		];
-		assert_eq!(
-			verify_proof::<NoExtensionLayout, _, _, _>(&root, &proof, items.iter()),
-			Err(VerifyError::ExtraneousNode)
-		);
-	}
-
-	#[test]
-	fn test_verify_extraneous_value() {
-		let (root, proof, _) = test_generate_proof::<NoExtensionLayout>(
-			test_entries(),
-			vec![b"doge"],
-		);
-
-		let items = vec![
-			(&b"do"[..], Some(&b"verb"[..])),
-			(&b"doge"[..], Some(&[0; 32][..])),
-		];
-		assert_eq!(
-			verify_proof::<NoExtensionLayout, _, _, _>(&root, &proof, items.iter()),
-			Err(VerifyError::ExtraneousValue(b"do".to_vec()))
-		);
-	}
-
-	// #[test] TODO this does not work for complex hash, restore
-	// when two test case.
-	// Reason it does not work is that the hash not in root are
-	// skipped so there is no extranous hash, error could be better
-	// still, but produce in advance children
-	fn test_verify_extraneous_hash_reference() {
-		let (root, proof, _) = test_generate_proof::<NoExtensionLayout>(
-			test_entries(),
-			vec![b"do"],
-		);
-
-		let items = vec![
-			(&b"alfa"[..], Some(&[0; 32][..])),
-			(&b"do"[..], Some(&b"verb"[..])),
-		];
-		match verify_proof::<NoExtensionLayout, _, _, _>(&root, &proof, items.iter()) {
-			Err(VerifyError::ExtraneousHashReference(_)) => {}
-			result => panic!("expected VerifyError::ExtraneousHashReference, got {:?}", result),
-		}
-	}
-
-	#[test]
-	fn test_verify_invalid_child_reference() {
-		let (root, proof, _) = test_generate_proof::<NoExtensionLayout>(
-			test_entries(),
-			vec![b"bravo"],
-		);
-
-		// InvalidChildReference because "bravo" is in an inline leaf node and a 32-byte value cannot
-		// fit in an inline leaf.
-		let items = vec![
-			(b"bravo", Some([0; 32])),
-		];
-		match verify_proof::<NoExtensionLayout, _, _, _>(&root, &proof, items.iter()) {
-			Err(VerifyError::InvalidChildReference(_)) => {}
-			result => panic!("expected VerifyError::InvalidChildReference, got {:?}", result),
-		}
-	}
-
-	#[test]
-	fn test_verify_value_mismatch_some_to_none() {
-		let (root, proof, _) = test_generate_proof::<NoExtensionLayout>(
-			test_entries(),
-			vec![b"horse"],
-		);
-
-		let items = vec![
-			(&b"horse"[..], Some(&b"stallion"[..])),
-			(&b"halp"[..], Some(&b"plz"[..])),
-		];
-		assert_eq!(
-			verify_proof::<NoExtensionLayout, _, _, _>(&root, &proof, items.iter()),
-			Err(VerifyError::ValueMismatch(b"halp".to_vec()))
-		);
-	}
-
-	#[test]
-	fn test_verify_value_mismatch_none_to_some() {
-		let (root, proof, _) = test_generate_proof::<NoExtensionLayout>(
-			test_entries(),
-			vec![b"alfa", b"bravo"],
-		);
-
-		let items = vec![
-			(&b"alfa"[..], Some(&[0; 32][..])),
-			(&b"bravo"[..], None),
-		];
-		assert_eq!(
-			verify_proof::<NoExtensionLayout, _, _, _>(&root, &proof, items.iter()),
-			Err(VerifyError::ValueMismatch(b"bravo".to_vec()))
-		);
-	}
-
-	#[test]
-	fn test_verify_incomplete_proof() {
-		let (root, mut proof, items) = test_generate_proof::<NoExtensionLayout>(
-			test_entries(),
-			vec![b"alfa"],
-		);
-
-		proof.pop();
-		assert_eq!(
-			verify_proof::<NoExtensionLayout, _, _, _>(&root, &proof, items.iter()),
-			Err(VerifyError::IncompleteProof)
-		);
-	}
-
-	#[test]
-	fn test_verify_root_mismatch() {
-		let (root, proof, _) = test_generate_proof::<NoExtensionLayout>(
-			test_entries(),
-			vec![b"bravo"],
-		);
-
-		let items = vec![
-			(b"bravo", Some("incorrect")),
-		];
-		match verify_proof::<NoExtensionLayout, _, _, _>(&root, &proof, items.iter()) {
-			Err(VerifyError::RootMismatch(_)) => {}
-			result => panic!("expected VerifyError::RootMismatch, got {:?}", result),
-		}
-	}
-
-	#[test]
-	fn test_verify_decode_error() {
-		let (root, mut proof, items) = test_generate_proof::<NoExtensionLayout>(
-			test_entries(),
-			vec![b"bravo"],
-		);
-
-		proof.insert(0, b"this is not a trie node".to_vec());
-		match verify_proof::<NoExtensionLayout, _, _, _>(&root, &proof, items.iter()) {
-			Err(VerifyError::DecodeError(_)) => {}
-			result => panic!("expected VerifyError::DecodeError, got {:?}", result),
-		}
-	}
-}
-=======
-mod verify;
->>>>>>> e41dc3be
+mod verify;