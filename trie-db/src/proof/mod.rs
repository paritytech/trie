--- conflicted
+++ resolved
@@ -34,277 +34,4 @@
 pub use self::verify::{Error as VerifyError, verify_proof};
 
 mod generate;
-<<<<<<< HEAD
-mod verify;
-
-#[cfg(test)]
-mod tests {
-	use hash_db::Hasher;
-	use reference_trie::{
-		NoExtensionLayout, test_layouts,
-		proof::{generate_proof, verify_proof, VerifyError}, Trie, TrieDB, TrieDBMut, TrieLayout,
-		TrieMut,
-	};
-
-	use crate::DBValue;
-
-	type MemoryDB<H> = memory_db::MemoryDB<H, memory_db::HashKey<H>, DBValue>;
-
-	fn test_entries() -> Vec<(&'static [u8], &'static [u8])> {
-		vec![
-			// "alfa" is at a hash-referenced leaf node.
-			(b"alfa", &[0; 32]),
-			// "bravo" is at an inline leaf node.
-			(b"bravo", b"bravo"),
-			// "do" is at a hash-referenced branch node.
-			(b"do", b"verb"),
-			// "dog" is at a hash-referenced branch node.
-			(b"dog", b"puppy"),
-			// "doge" is at a hash-referenced leaf node.
-			(b"doge", &[0; 32]),
-			// extension node "o" (plus nibble) to next branch.
-			(b"horse", b"stallion"),
-			(b"house", b"building"),
-		]
-	}
-
-	fn test_generate_proof<L: TrieLayout>(
-		entries: Vec<(&'static [u8], &'static [u8])>,
-		keys: Vec<&'static [u8]>,
-	) -> (<L::Hash as Hasher>::Out, Vec<Vec<u8>>, Vec<(&'static [u8], Option<DBValue>)>)
-	{
-		// Populate DB with full trie from entries.
-		let (db, root) = {
-			let mut db = <MemoryDB<L::Hash>>::default();
-			let mut root = Default::default();
-			{
-				let mut trie = <TrieDBMut<L>>::new(&mut db, &mut root);
-				for (key, value) in entries.iter() {
-					trie.insert(key, value).unwrap();
-				}
-			}
-			(db, root)
-		};
-
-		// Generate proof for the given keys..
-		let trie = <TrieDB<L>>::new(&db, &root).unwrap();
-		let proof = generate_proof::<_, L, _, _>(&trie, keys.iter()).unwrap();
-		let items = keys.into_iter()
-			.map(|key| (key, trie.get(key).unwrap()))
-			.collect();
-
-		(root, proof, items)
-	}
-
-	test_layouts!(trie_proof_works, trie_proof_works_internal);
-	fn trie_proof_works_internal<T: TrieLayout>() {
-		let (root, proof, items) = test_generate_proof::<T>(
-			test_entries(),
-			vec![
-				b"do",
-				b"dog",
-				b"doge",
-				b"bravo",
-				b"alfabet", // None, not found under leaf node
-				b"d", // None, witness is extension node with omitted child
-				b"do\x10", // None, empty branch child
-				b"halp", // None, witness is extension node with non-omitted child
-			],
-		);
-
-		verify_proof::<T, _, _, _>(&root, &proof, items.iter()).unwrap();
-	}
-
-	test_layouts!(trie_proof_works_for_empty_trie, trie_proof_works_for_empty_trie_internal);
-	fn trie_proof_works_for_empty_trie_internal<T: TrieLayout>() {
-		let (root, proof, items) = test_generate_proof::<T>(
-			vec![],
-			vec![
-				b"alpha",
-				b"bravo",
-				b"\x42\x42",
-			],
-		);
-
-		verify_proof::<T, _, _, _>(&root, &proof, items.iter()).unwrap();
-	}
-
-	test_layouts!(test_verify_duplicate_keys, test_verify_duplicate_keys_internal);
-	fn test_verify_duplicate_keys_internal<T: TrieLayout>() {
-		let (root, proof, _) = test_generate_proof::<T>(
-			test_entries(),
-			vec![b"bravo"],
-		);
-
-		let items = vec![
-			(b"bravo", Some(b"bravo")),
-			(b"bravo", Some(b"bravo")),
-		];
-		assert!(
-			if let Err(VerifyError::DuplicateKey(key)) = verify_proof::<T, _, _, _>(&root, &proof, items.iter()) {
-				key == b"bravo".to_vec()
-			} else {
-				false
-			}
-		);
-	}
-
-	test_layouts!(test_verify_extraneaous_node, test_verify_extraneaous_node_internal);
-	fn test_verify_extraneaous_node_internal<T: TrieLayout>() {
-		let (root, proof, _) = test_generate_proof::<T>(
-			test_entries(),
-			vec![b"bravo", b"do"],
-		);
-
-		let items = vec![
-			(b"bravo", Some(b"bravo")),
-		];
-		assert!(matches!(
-			verify_proof::<T, _, _, _>(&root, &proof, items.iter()),
-			Err(VerifyError::ExtraneousNode)
-		));
-	}
-
-	test_layouts!(test_verify_extraneaous_value, test_verify_extraneaous_value_internal);
-	fn test_verify_extraneaous_value_internal<T: TrieLayout>() {
-		let (root, proof, _) = test_generate_proof::<T>(
-			test_entries(),
-			vec![b"doge"],
-		);
-
-		let items = vec![
-			(&b"do"[..], Some(&b"verb"[..])),
-			(&b"doge"[..], Some(&[0; 32][..])),
-		];
-		assert!(
-			if let Err(VerifyError::ExtraneousValue(val)) = verify_proof::<T, _, _, _>(&root, &proof, items.iter()) {
-				val == b"do".to_vec()
-			} else {
-				false
-			}
-		);
-	}
-
-	#[test]
-	fn test_verify_extraneous_hash_reference() {
-		// This is not valid for hybrid
-		let (root, proof, _) = test_generate_proof::<NoExtensionLayout>(
-			test_entries(),
-			vec![b"do"],
-		);
-
-		let items = vec![
-			(&b"alfa"[..], Some(&[0; 32][..])),
-			(&b"do"[..], Some(&b"verb"[..])),
-		];
-		match verify_proof::<NoExtensionLayout, _, _, _>(&root, &proof, items.iter()) {
-			Err(VerifyError::ExtraneousHashReference(_)) => {}
-			result => panic!("expected VerifyError::ExtraneousHashReference, got {:?}", result),
-		}
-	}
-
-	test_layouts!(test_verify_invalid_child_reference, test_verify_invalid_child_reference_internal);
-	fn test_verify_invalid_child_reference_internal<T: TrieLayout>() {
-		let (root, proof, _) = test_generate_proof::<T>(
-			test_entries(),
-			vec![b"bravo"],
-		);
-
-		// InvalidChildReference because "bravo" is in an inline leaf node and a 32-byte value cannot
-		// fit in an inline leaf.
-		let items = vec![
-			(b"bravo", Some([0; 32])),
-		];
-		match verify_proof::<T, _, _, _>(&root, &proof, items.iter()) {
-			Err(VerifyError::InvalidChildReference(_)) => {}
-			result => panic!("expected VerifyError::InvalidChildReference, got {:?}", result),
-		}
-	}
-
-	test_layouts!(test_verify_value_mismatch_some_to_none, test_verify_value_mismatch_some_to_none_internal);
-	fn test_verify_value_mismatch_some_to_none_internal<T: TrieLayout>() {
-		let (root, proof, _) = test_generate_proof::<T>(
-			test_entries(),
-			vec![b"horse"],
-		);
-
-		let items = vec![
-			(&b"horse"[..], Some(&b"stallion"[..])),
-			(&b"halp"[..], Some(&b"plz"[..])),
-		];
-		assert!(
-			if let Err(VerifyError::ValueMismatch(val)) = verify_proof::<T, _, _, _>(&root, &proof, items.iter()) {
-				val == b"halp".to_vec()
-			} else {
-				false
-			}
-		);
-	}
-
-	test_layouts!(test_verify_value_mismatch_none_to_some, test_verify_value_mismatch_none_to_some_internal);
-	fn test_verify_value_mismatch_none_to_some_internal<T: TrieLayout>() {
-		let (root, proof, _) = test_generate_proof::<T>(
-			test_entries(),
-			vec![b"alfa", b"bravo"],
-		);
-
-		let items = vec![
-			(&b"alfa"[..], Some(&[0; 32][..])),
-			(&b"bravo"[..], None),
-		];
-		assert!(
-			if let Err(VerifyError::ValueMismatch(val)) = verify_proof::<T, _, _, _>(&root, &proof, items.iter()) {
-				val == b"bravo".to_vec()
-			} else {
-				false
-			}
-		);
-	}
-
-	test_layouts!(test_verify_incomplete_proof, test_verify_incomplete_proof_internal);
-	fn test_verify_incomplete_proof_internal<T: TrieLayout>() {
-		let (root, mut proof, items) = test_generate_proof::<T>(
-			test_entries(),
-			vec![b"alfa"],
-		);
-
-		proof.pop();
-		assert!(matches!(
-			verify_proof::<T, _, _, _>(&root, &proof, items.iter()),
-			Err(VerifyError::IncompleteProof)
-		));
-	}
-
-	test_layouts!(test_verify_root_mismatch, test_verify_root_mismatch_internal);
-	fn test_verify_root_mismatch_internal<T: TrieLayout>() {
-		let (root, proof, _) = test_generate_proof::<T>(
-			test_entries(),
-			vec![b"bravo"],
-		);
-
-		let items = vec![
-			(b"bravo", Some("incorrect")),
-		];
-		match verify_proof::<T, _, _, _>(&root, &proof, items.iter()) {
-			Err(VerifyError::RootMismatch(_)) => {}
-			result => panic!("expected VerifyError::RootMismatch, got {:?}", result),
-		}
-	}
-
-	test_layouts!(test_verify_decode_error, test_verify_decode_error_internal);
-	fn test_verify_decode_error_internal<T: TrieLayout>() {
-		let (root, mut proof, items) = test_generate_proof::<T>(
-			test_entries(),
-			vec![b"bravo"],
-		);
-
-		proof.insert(0, b"this is not a trie node".to_vec());
-		match verify_proof::<T, _, _, _>(&root, &proof, items.iter()) {
-			Err(VerifyError::DecodeError(_)) => {}
-			result => panic!("expected VerifyError::DecodeError, got {:?}", result),
-		}
-	}
-}
-=======
-mod verify;
->>>>>>> e41dc3be
+mod verify;