--- conflicted
+++ resolved
@@ -17,11 +17,7 @@
 use crate::{
 	nibble::LeftNibbleSlice,
 	nibble_ops::NIBBLE_LENGTH,
-<<<<<<< HEAD
-	node::{Node, NodeHandle},
-=======
 	node::{Node, NodeHandle, Value},
->>>>>>> 2e02b093
 	rstd::{convert::TryInto, iter::Peekable, marker::PhantomData, result::Result, vec, vec::Vec},
 	CError, ChildReference, NodeCodec, TrieHash, TrieLayout,
 };
@@ -59,14 +55,8 @@
 impl<HO: std::fmt::Debug, CE: std::error::Error> std::fmt::Display for Error<HO, CE> {
 	fn fmt(&self, f: &mut std::fmt::Formatter<'_>) -> Result<(), std::fmt::Error> {
 		match self {
-<<<<<<< HEAD
-			Error::DuplicateKey(key) => {
-				write!(f, "Duplicate key in input statement: key={:?}", key)
-			},
-=======
 			Error::DuplicateKey(key) =>
 				write!(f, "Duplicate key in input statement: key={:?}", key),
->>>>>>> 2e02b093
 			Error::ExtraneousNode => write!(f, "Extraneous node found in proof"),
 			Error::ExtraneousValue(key) =>
 				write!(f, "Extraneous value found in proof should have been omitted: key={:?}", key),
@@ -75,19 +65,10 @@
 				"Extraneous hash reference found in proof should have been omitted: hash={:?}",
 				hash
 			),
-<<<<<<< HEAD
-			Error::InvalidChildReference(data) => {
-				write!(f, "Invalid child reference exceeds hash length: {:?}", data)
-			},
-			Error::ValueMismatch(key) => {
-				write!(f, "Expected value was not found in the trie: key={:?}", key)
-			},
-=======
 			Error::InvalidChildReference(data) =>
 				write!(f, "Invalid child reference exceeds hash length: {:?}", data),
 			Error::ValueMismatch(key) =>
 				write!(f, "Expected value was not found in the trie: key={:?}", key),
->>>>>>> 2e02b093
 			Error::IncompleteProof => write!(f, "Proof is incomplete -- expected more nodes"),
 			Error::RootMismatch(hash) => write!(f, "Computed incorrect root {:?} from proof", hash),
 			Error::DecodeError(err) => write!(f, "Unable to decode proof node: {}", err),
@@ -122,24 +103,14 @@
 	_marker: PhantomData<L>,
 }
 
-<<<<<<< HEAD
-impl<'a, C: NodeCodec> StackEntry<'a, C> {
-=======
 impl<'a, L: TrieLayout> StackEntry<'a, L> {
->>>>>>> 2e02b093
 	fn new(
 		node_data: &'a [u8],
 		prefix: LeftNibbleSlice<'a>,
 		is_inline: bool,
-<<<<<<< HEAD
-	) -> Result<Self, Error<C::HashOut, C::Error>> {
-		let node = C::decode(node_data).map_err(Error::DecodeError)?;
-		let children_len = match node {
-=======
 	) -> Result<Self, Error<TrieHash<L>, CError<L>>> {
 		let node = L::Codec::decode(&node_data[..]).map_err(Error::DecodeError)?;
 		let children_len = match &node {
->>>>>>> 2e02b093
 			Node::Empty | Node::Leaf(..) => 0,
 			Node::Extension(..) => 1,
 			Node::Branch(..) | Node::NibbledBranch(..) => NIBBLE_LENGTH,
@@ -173,38 +144,18 @@
 	fn encode_node(mut self) -> Result<Vec<u8>, Error<TrieHash<L>, CError<L>>> {
 		self.complete_children()?;
 		Ok(match self.node {
-<<<<<<< HEAD
-			Node::Empty => C::empty_node().to_vec(),
-			Node::Leaf(partial, _) => {
-				let value = self.value.expect(
-=======
 			Node::Empty => L::Codec::empty_node().to_vec(),
 			Node::Leaf(partial, _) => {
 				let value = self.value().expect(
->>>>>>> 2e02b093
 					"value is assigned to Some in StackEntry::new; \
 						value is only ever reassigned in the ValueMatch::MatchesLeaf match \
 						clause, which assigns only to Some",
 				);
-<<<<<<< HEAD
-				C::leaf_node(partial.right_iter(), partial.len(), value)
-=======
-				L::Codec::leaf_node(partial.right(), value)
->>>>>>> 2e02b093
+				L::Codec::leaf_node(partial.right_iter(), partial.len(), value)
 			},
 			Node::Extension(partial, _) => {
 				let child =
 					self.children[0].expect("the child must be completed since child_index is 1");
-<<<<<<< HEAD
-				C::extension_node(partial.right_iter(), partial.len(), child)
-			},
-			Node::Branch(_, _) => C::branch_node(self.children.iter(), self.value),
-			Node::NibbledBranch(partial, _, _) => C::branch_node_nibbled(
-				partial.right_iter(),
-				partial.len(),
-				self.children.iter(),
-				self.value,
-=======
 				L::Codec::extension_node(partial.right_iter(), partial.len(), child)
 			},
 			Node::Branch(_, _) => L::Codec::branch_node(self.children.iter(), self.value()),
@@ -213,7 +164,6 @@
 				partial.len(),
 				self.children.iter(),
 				self.value(),
->>>>>>> 2e02b093
 			),
 		})
 	}
@@ -222,15 +172,9 @@
 		&mut self,
 		child_prefix: LeftNibbleSlice<'a>,
 		proof_iter: &mut I,
-<<<<<<< HEAD
-	) -> Result<Self, Error<C::HashOut, C::Error>>
-	where
-		I: Iterator<Item = &'a Vec<u8>>,
-=======
 	) -> Result<Self, Error<TrieHash<L>, CError<L>>>
 	where
 		I: Iterator<Item = &'a [u8]>,
->>>>>>> 2e02b093
 	{
 		match self.node {
 			Node::Extension(_, child) => {
@@ -284,15 +228,9 @@
 		proof_iter: &mut I,
 		child: NodeHandle<'a>,
 		prefix: LeftNibbleSlice<'a>,
-<<<<<<< HEAD
-	) -> Result<Self, Error<C::HashOut, C::Error>>
-	where
-		I: Iterator<Item = &'a Vec<u8>>,
-=======
 	) -> Result<Self, Error<TrieHash<L>, CError<L>>>
 	where
 		I: Iterator<Item = &'a [u8]>,
->>>>>>> 2e02b093
 	{
 		match child {
 			NodeHandle::Inline(data) =>
@@ -313,12 +251,6 @@
 		}
 	}
 
-<<<<<<< HEAD
-	fn advance_item<I>(
-		&mut self,
-		items_iter: &mut Peekable<I>,
-	) -> Result<Step<'a>, Error<C::HashOut, C::Error>>
-=======
 	fn set_value(&mut self, value: &'a [u8]) {
 		self.value = if L::MAX_INLINE_VALUE.map(|max| value.len() < max as usize).unwrap_or(true) {
 			Some(Value::Inline(value))
@@ -334,7 +266,6 @@
 		&mut self,
 		items_iter: &mut Peekable<I>,
 	) -> Result<Step<'a>, Error<TrieHash<L>, CError<L>>>
->>>>>>> 2e02b093
 	where
 		I: Iterator<Item = (&'a [u8], Option<&'a [u8]>)>,
 	{
@@ -343,15 +274,6 @@
 				let key = LeftNibbleSlice::new(key_bytes);
 				if key.starts_with(&self.prefix) {
 					match match_key_to_node(&key, self.prefix.len(), &self.node) {
-<<<<<<< HEAD
-						ValueMatch::MatchesLeaf => {
-							if value.is_none() {
-								return Err(Error::ValueMismatch(key_bytes.to_vec()))
-							}
-							self.value = value;
-						},
-						ValueMatch::MatchesBranch => self.value = value,
-=======
 						ValueMatch::MatchesLeaf =>
 							if let Some(value) = value {
 								self.set_value(value);
@@ -364,7 +286,6 @@
 							} else {
 								self.value = None;
 							},
->>>>>>> 2e02b093
 						ValueMatch::NotFound =>
 							if value.is_some() {
 								return Err(Error::ValueMismatch(key_bytes.to_vec()))
@@ -408,12 +329,6 @@
 		Node::Empty => ValueMatch::NotFound,
 		Node::Leaf(partial, value) => {
 			if key.contains(partial, prefix_len) && key.len() == prefix_len + partial.len() {
-<<<<<<< HEAD
-				if value.is_empty() {
-					ValueMatch::MatchesLeaf
-				} else {
-					ValueMatch::NotOmitted
-=======
 				match value {
 					Value::Node(..) => ValueMatch::NotOmitted,
 					Value::Inline(value) =>
@@ -422,7 +337,6 @@
 						} else {
 							ValueMatch::NotOmitted
 						},
->>>>>>> 2e02b093
 				}
 			} else {
 				ValueMatch::NotFound
@@ -434,12 +348,8 @@
 			} else {
 				ValueMatch::NotFound
 			},
-<<<<<<< HEAD
-		Node::Branch(children, value) => match_key_to_branch_node(key, prefix_len, children, value),
-=======
 		Node::Branch(children, value) =>
 			match_key_to_branch_node(key, prefix_len, children, value.as_ref()),
->>>>>>> 2e02b093
 		Node::NibbledBranch(partial, children, value) =>
 			if key.contains(partial, prefix_len) {
 				match_key_to_branch_node(key, prefix_len + partial.len(), children, value.as_ref())
@@ -456,11 +366,7 @@
 	key: &LeftNibbleSlice<'a>,
 	prefix_plus_partial_len: usize,
 	children: &[Option<NodeHandle>; NIBBLE_LENGTH],
-<<<<<<< HEAD
-	value: &Option<&[u8]>,
-=======
 	value: Option<&Value>,
->>>>>>> 2e02b093
 ) -> ValueMatch<'a> {
 	if key.len() == prefix_plus_partial_len {
 		if value.is_none() {
@@ -526,12 +432,8 @@
 		Some(node) => node,
 		None => return Err(Error::IncompleteProof),
 	};
-<<<<<<< HEAD
-	let mut last_entry = StackEntry::new(root_node, LeftNibbleSlice::new(&[]), false)?;
-=======
 	let mut last_entry = StackEntry::<L>::new(root_node, LeftNibbleSlice::new(&[]), false)?;
 
->>>>>>> 2e02b093
 	loop {
 		// Insert omitted value.
 		match last_entry.advance_item(&mut items_iter)? {
@@ -566,14 +468,8 @@
 					}
 					let computed_root = match child_ref {
 						ChildReference::Hash(hash) => hash,
-<<<<<<< HEAD
-						ChildReference::Inline(_, _) => {
-							panic!("the bottom item on the stack has is_inline = false; qed")
-						},
-=======
 						ChildReference::Inline(_, _) =>
 							panic!("the bottom item on the stack has is_inline = false; qed"),
->>>>>>> 2e02b093
 					};
 					if computed_root != *root {
 						return Err(Error::RootMismatch(computed_root))
