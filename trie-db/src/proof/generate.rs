--- conflicted
+++ resolved
@@ -53,12 +53,8 @@
 		output_index: Option<usize>,
 	) -> TrieResult<Self, C::HashOut, C::Error>
 	{
-<<<<<<< HEAD
 		// TODO implement meta support to allow hashed value.
-		let node = OwnedNode::new::<C>(node_data, false)
-=======
 		let node = OwnedNode::new::<(), C>(node_data, &mut ())
->>>>>>> f418ed70
 			.map_err(|err| Box::new(
 				TrieError::DecoderError(node_hash.unwrap_or_default(), err)
 			))?;
@@ -87,11 +83,7 @@
 			NodePlan::Leaf { .. } if !self.omit_value => node_data.to_vec(),
 			NodePlan::Leaf { partial, value: _ } => {
 				let partial = partial.build(node_data);
-<<<<<<< HEAD
-				C::leaf_node(partial.right(), Value::Value(&[]))
-=======
-				C::leaf_node(partial.right(), &[], &mut ())
->>>>>>> f418ed70
+				C::leaf_node(partial.right(), Value::Value(&[]), &mut ())
 			}
 			NodePlan::Extension { .. } if self.child_index == 0 => node_data.to_vec(),
 			NodePlan::Extension { partial: partial_plan, child: _ } => {
