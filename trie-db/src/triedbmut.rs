--- conflicted
+++ resolved
@@ -706,13 +706,8 @@
 					},
 					Node::NibbledBranch(ref slice, ref children, ref value) => {
 						let slice = NibbleSlice::from_stored(slice);
-<<<<<<< HEAD
-						if partial.is_empty() {
+						if slice == partial {
 							return Ok(value.inline_fetched_value());
-=======
-						if slice == partial {
-							return Ok(value.as_ref().map(|v| v.to_vec()));
->>>>>>> 37af29ce
 						} else if partial.starts_with(&slice) {
 							let idx = partial.at(0);
 							match children[idx as usize].as_ref() {
@@ -1337,20 +1332,8 @@
 		&mut self,
 		node: Node<L>,
 		key: NibbleSlice,
-<<<<<<< HEAD
 		recurse_extension: bool,
 	) -> Result<Node<L>, TrieHash<L>, CError<L>> {
-=======
-	) -> Result<Node<TrieHash<L>>, TrieHash<L>, CError<L>> {
-		self.fix_inner(node, key, false)
-	}
-	fn fix_inner(
-		&mut self,
-		node: Node<TrieHash<L>>,
-		key: NibbleSlice,
-		recurse_extension: bool,
-	) -> Result<Node<TrieHash<L>>, TrieHash<L>, CError<L>> {
->>>>>>> 37af29ce
 		match node {
 			Node::Branch(mut children, value) => {
 				// if only a single value, transmute to leaf/extension and feed through fixed.
@@ -1557,11 +1540,7 @@
 							partial,
 						);
 						
-<<<<<<< HEAD
 						self.fix_inner(Node::Extension(partial, sub_child), key.into(), true)
-=======
-						self.fix_inner(Node::Extension(partial, sub_child), key, true)
->>>>>>> 37af29ce
 					}
 					Node::Leaf(sub_partial, value) => {
 						// combine with node below.
