--- conflicted
+++ resolved
@@ -2019,58 +2019,7 @@
 	fn cache_node(&mut self, hash: TrieHash<L>) {
 		// Mark the node as new so that it is removed from the shared cache.
 		if let Some(cache) = self.cache.as_mut() {
-<<<<<<< HEAD
 			cache.insert_new_node(&hash);
-=======
-			let node = cache.get_or_insert_node(hash, &mut || {
-				Ok(L::Codec::decode(&encoded)
-					.ok()
-					.and_then(|n| n.to_owned_node::<L>().ok())
-					.expect("Just encoded the node, so it should decode without any errors; qed"))
-			});
-
-			// `node` should always be `OK`, but let's play it safe.
-			let node = if let Ok(node) = node { node } else { return };
-
-			let mut values_to_cache = Vec::new();
-
-			// If the given node has data attached, the `full_key` is the full key to this node.
-			if let Some(full_key) = full_key {
-				node.data().and_then(|v| node.data_hash().map(|h| (&full_key, v, h))).map(
-					|(k, v, h)| {
-						values_to_cache.push((k.inner().to_vec(), (v.clone(), h).into()));
-					},
-				);
-
-				fn cache_child_values<L: TrieLayout>(
-					node: &NodeOwned<TrieHash<L>>,
-					values_to_cache: &mut Vec<(Vec<u8>, CachedValue<TrieHash<L>>)>,
-					full_key: NibbleVec,
-				) {
-					node.child_iter().flat_map(|(n, c)| c.as_inline().map(|c| (n, c))).for_each(
-						|(n, c)| {
-							let mut key = full_key.clone();
-							n.map(|n| key.push(n));
-							c.partial_key().map(|p| key.append(p));
-
-							if let Some((hash, data)) =
-								c.data().and_then(|d| c.data_hash().map(|h| (h, d)))
-							{
-								values_to_cache
-									.push((key.inner().to_vec(), (data.clone(), hash).into()));
-							}
-
-							cache_child_values::<L>(c, values_to_cache, key);
-						},
-					);
-				}
-
-				// Also cache values of inline nodes.
-				cache_child_values::<L>(&node, &mut values_to_cache, full_key.clone());
-			}
-
-			values_to_cache.into_iter().for_each(|(k, v)| cache.cache_value_for_key(&k, v));
->>>>>>> 4d05c641
 		}
 	}
 
