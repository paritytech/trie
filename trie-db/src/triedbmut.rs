--- conflicted
+++ resolved
@@ -117,12 +117,7 @@
 
 // TODO EMCH make a local type alias with only H!!
 /// Node types in the Trie.
-<<<<<<< HEAD
-#[cfg_attr(feature = "std", derive(Debug))]
-pub enum Node<H, SH> {
-=======
-enum Node<H> {
->>>>>>> 12bc14be
+pub(crate) enum Node<H, SH> {
 	/// Empty node.
 	Empty,
 	/// A leaf node contains the end of a key and a value.
@@ -141,9 +136,8 @@
 }
 
 impl<H, SH> Node<H, SH> {
-
 	/// Tell if it is the empty node.
-	pub fn is_empty(&self) -> bool {
+	pub(crate) fn is_empty(&self) -> bool {
 		if let Node::Empty = &self {
 			true
 		} else {
@@ -152,7 +146,7 @@
 	}
 
 	/// Get extension part of the node (partial) if any.
-	pub fn partial(&self) -> Option<NibbleSlice> {
+	pub(crate) fn partial(&self) -> Option<NibbleSlice> {
 		match self {
 			Node::Branch { .. }
 			| Node::Empty => None,
@@ -164,7 +158,7 @@
 	}
 
 	/// Advance partial offset if there is a partial.
-	pub fn advance_partial(&mut self, nb: usize) {
+	pub(crate) fn advance_partial(&mut self, nb: usize) {
 		match self {
 			Node::Extension(..)
 			| Node::Branch ( .. )
@@ -179,7 +173,7 @@
 	}
 
 	/// Set partial if possible.
-	pub fn set_partial(&mut self, new_partial: NodeKey) {
+	pub(crate) fn set_partial(&mut self, new_partial: NodeKey) {
 		match self {
 			Node::Branch ( .. )
 			| Node::Empty => (),
@@ -192,7 +186,7 @@
 	}
 
 	/// Set value to node if possible.
-	pub fn set_value(&mut self, value: &[u8]) {
+	pub(crate) fn set_value(&mut self, value: &[u8]) {
 		match self {
 			Node::Extension(..)
 			| Node::Empty => (),
@@ -205,7 +199,7 @@
 	}
 
 	/// Return true if the node can be removed to.
-	pub fn remove_value(&mut self) -> bool {
+	pub(crate) fn remove_value(&mut self) -> bool {
 		match self {
 			Node::Extension(..)
 			| Node::Empty => false,
@@ -224,11 +218,11 @@
 
 	/// This is only for no extension trie (a variant would be
 	/// needed for trie with extension).
-	pub fn set_handle(
+	pub(crate) fn set_handle(
 		&mut self,
 		handle: Option<NodeHandle<H, SH>>,
 		index: u8,
-	)  {
+	) {
 		let index = index as usize;
 		let node = mem::replace(self, Node::Empty); 
 		*self = match node {
@@ -273,7 +267,7 @@
 	/// needed for trie with extension).
 	/// Pending parameter indicates a node to be added or modified due to buffered
 	/// addition or split child).
-	pub fn fix_node(
+	pub(crate) fn fix_node(
 		&mut self,
 		pending: (Option<u8>, Option<u8>),
 	) -> (bool, Option<u8>) {
@@ -328,38 +322,12 @@
 		}, fuse)
 	}
 
-	/// Set handle to a mid branch, changing self element to this
-	/// new branch and returning the old element (new child).
-	pub fn set_mid_handle(
-		&mut self,
-		handle: NodeHandle<H, SH>,
-		index: u8,
-		common: usize,
-	) -> Self {
-		let prev_partial = self.partial()
-			.expect("This function is only call on node with partial");
-		let mut children = Box::new([
-			None, None, None, None,
-			None, None, None, None,
-			None, None, None, None,
-			None, None, None, None,
-		]);
-		children[index as usize] = Some(handle);
-		let mid_branch = Node::NibbledBranch(
-			prev_partial.to_stored_range(common),
-			children,
-			None,
-		);
-		self.advance_partial(common + 1);
-		mem::replace(self, mid_branch)
-	}
-
-	pub fn new_leaf(prefix: NibbleSlice, value: &[u8]) -> Self {
+	pub(crate) fn new_leaf(prefix: NibbleSlice, value: &[u8]) -> Self {
 		Node::Leaf(prefix.to_stored(), value.into())
 	}
 
 	// TODO rename to empty branch, branch placeholder or something
-	pub fn new_branch(prefix: NibbleSlice) -> Self {
+	pub(crate) fn new_branch(prefix: NibbleSlice) -> Self {
 		let children = Box::new([
 			None, None, None, None,
 			None, None, None, None,
@@ -369,7 +337,6 @@
 
 		Node::NibbledBranch(prefix.to_stored(), children, None)
 	}
-
 }
 
 impl<H: AsRef<[u8]>, SH: AsRef<[u8]>> Node<H, SH> {
@@ -386,10 +353,6 @@
 	}
 }
 
-<<<<<<< HEAD
-
-impl<O> Node<O, StorageHandle>
-=======
 #[cfg(feature = "std")]
 struct ToHex<'a>(&'a [u8]);
 #[cfg(feature = "std")]
@@ -404,7 +367,7 @@
 }
 
 #[cfg(feature = "std")]
-impl<H: Debug> Debug for Node<H> {
+impl<H: Debug, NH: Debug> Debug for Node<H, NH> {
 	fn fmt(&self, fmt: &mut fmt::Formatter) -> fmt::Result {
 		match *self {
 			Self::Empty => write!(fmt, "Empty"),
@@ -420,11 +383,10 @@
 	}
 }
 
-impl<O> Node<O>
->>>>>>> 12bc14be
-where
-	O: AsRef<[u8]> + AsMut<[u8]> + Default + crate::MaybeDebug
-		+ PartialEq + Eq + Hash + Send + Sync + Clone + Copy
+impl<O> Node<O, StorageHandle>
+	where
+		O: AsRef<[u8]> + AsMut<[u8]> + Default + crate::MaybeDebug
+			+ PartialEq + Eq + Hash + Send + Sync + Clone + Copy
 {
 	// load an inline node into memory or get the hash to do the lookup later.
 	fn inline_or_hash<C, H>(
@@ -2462,7 +2424,7 @@
 	#[test]
 	fn nice_debug_for_node() {
 		use super::Node;
-		let e: Node<u32> = Node::Leaf((1, vec![1, 2, 3].into()), vec![4, 5, 6]);
+		let e: Node<u32, super::StorageHandle> = Node::Leaf((1, vec![1, 2, 3].into()), vec![4, 5, 6]);
 		assert_eq!(format!("{:?}", e), "Leaf((1, 010203), 040506)");
 	}
 
