// Copyright 2017, 2018 Parity Technologies
//
// Licensed under the Apache License, Version 2.0 (the "License");
// you may not use this file except in compliance with the License.
// You may obtain a copy of the License at
//
//     http://www.apache.org/licenses/LICENSE-2.0
//
// Unless required by applicable law or agreed to in writing, software
// distributed under the License is distributed on an "AS IS" BASIS,
// WITHOUT WARRANTIES OR CONDITIONS OF ANY KIND, either express or implied.
// See the License for the specific language governing permissions and
// limitations under the License.

//! In-memory trie representation.

use super::{DBValue, node::NodeKey};
use super::{Result, TrieError, TrieMut, TrieLayout, TrieHash, CError};
use super::lookup::Lookup;
use super::node::{NodeHandle as EncodedNodeHandle, Node as EncodedNode, decode_hash};

use crate::node_codec::HashDBHybridDyn;
use hash_db::{Hasher, Prefix, EMPTY_PREFIX, BinaryHasher, HasherHybrid};
use hashbrown::HashSet;

use crate::node_codec::{NodeCodec, NodeCodecHybrid, ChildProofHeader};
use crate::nibble::{NibbleVec, NibbleSlice, nibble_ops, BackingByteVec};
use crate::rstd::{
	boxed::Box, convert::TryFrom, hash::Hash, mem, ops::Index, result, vec::Vec, VecDeque,
	ops::Range,
};

#[cfg(feature = "std")]
use log::trace;

#[cfg(feature = "std")]
use crate::rstd::fmt::{self, Debug};


// For lookups into the Node storage buffer.
// This is deliberately non-copyable.
#[cfg_attr(feature = "std", derive(Debug))]
struct StorageHandle(usize);

// Handles to nodes in the trie.
#[cfg_attr(feature = "std", derive(Debug))]
enum NodeHandle<H> {
	/// Loaded into memory.
	InMemory(StorageHandle),
	/// Either a hash or an inline node
	Hash(H),
}

impl<H> From<StorageHandle> for NodeHandle<H> {
	fn from(handle: StorageHandle) -> Self {
		NodeHandle::InMemory(handle)
	}
}

fn empty_children<H>() -> Box<[Option<NodeHandle<H>>; 16]> {
	Box::new([
		None, None, None, None, None, None, None, None,
		None, None, None, None, None, None, None, None,
	])
}

/// Type alias to indicate the nible covers a full key,
/// therefore its left side is a full prefix.
type NibbleFullKey<'key> = NibbleSlice<'key>;

/// Node types in the Trie.
enum Node<H> {
	/// Empty node.
	Empty,
	/// A leaf node contains the end of a key and a value.
	/// This key is encoded from a `NibbleSlice`, meaning it contains
	/// a flag indicating it is a leaf.
	Leaf(NodeKey, DBValue),
	/// An extension contains a shared portion of a key and a child node.
	/// The shared portion is encoded from a `NibbleSlice` meaning it contains
	/// a flag indicating it is an extension.
	/// The child node is always a branch.
	Extension(NodeKey, NodeHandle<H>),
	/// A branch has up to 16 children and an optional value.
	Branch(Box<[Option<NodeHandle<H>>; 16]>, Option<DBValue>),
	/// Branch node with support for a nibble (to avoid extension node).
	NibbledBranch(NodeKey, Box<[Option<NodeHandle<H>>; 16]>, Option<DBValue>),
}

#[cfg(feature = "std")]
struct ToHex<'a>(&'a [u8]);
#[cfg(feature = "std")]
impl<'a> Debug for ToHex<'a> {
	fn fmt(&self, fmt: &mut fmt::Formatter) -> fmt::Result {
		let hex = rustc_hex::ToHexIter::new(self.0.iter());
		for b in hex {
			write!(fmt, "{}", b)?;
		}
		Ok(())
	}
}

#[cfg(feature = "std")]
impl<H: Debug> Debug for Node<H> {
	fn fmt(&self, fmt: &mut fmt::Formatter) -> fmt::Result {
		match *self {
			Self::Empty => write!(fmt, "Empty"),
			Self::Leaf((ref a, ref b), ref c) =>
				write!(fmt, "Leaf({:?}, {:?})", (a, ToHex(&*b)), ToHex(&*c)),
			Self::Extension((ref a, ref b), ref c) =>
				write!(fmt, "Extension({:?}, {:?})", (a, ToHex(&*b)), c),
			Self::Branch(ref a, ref b) =>
				write!(fmt, "Branch({:?}, {:?}", a, b.as_ref().map(Vec::as_slice).map(ToHex)),
			Self::NibbledBranch((ref a, ref b), ref c, ref d) =>
				write!(fmt, "NibbledBranch({:?}, {:?}, {:?})", (a, ToHex(&*b)), c, d.as_ref().map(Vec::as_slice).map(ToHex)),
		}
	}
}

impl<O> Node<O>
where
	O: AsRef<[u8]> + AsMut<[u8]> + Default + crate::MaybeDebug
		+ PartialEq + Eq + Hash + Send + Sync + Clone + Copy
{
	// load an inline node into memory or get the hash to do the lookup later.
	fn inline_or_hash<C, H>(
		parent_hash: H::Out,
		child: EncodedNodeHandle,
		db: &dyn HashDBHybridDyn<H, DBValue>,
		storage: &mut NodeStorage<H::Out>
	) -> Result<NodeHandle<H::Out>, H::Out, C::Error>
	where
		C: NodeCodec<HashOut=O>,
		H: Hasher<Out=O>,
	{
		let handle = match child {
			EncodedNodeHandle::Hash(data) => {
				let hash = decode_hash::<H>(data)
					.ok_or_else(|| Box::new(TrieError::InvalidHash(parent_hash, data.to_vec())))?;
				NodeHandle::Hash(hash)
			},
			EncodedNodeHandle::Inline(data) => {
				let child = Node::from_encoded::<C, H>(parent_hash, data, db, storage)?;
				NodeHandle::InMemory(storage.alloc(Stored::New(child)))
			},
		};
		Ok(handle)
	}

	// Decode a node from encoded bytes.
	fn from_encoded<'a, 'b, C, H>(
		node_hash: H::Out,
		data: &'a[u8],
		db: &dyn HashDBHybridDyn<H, DBValue>,
		storage: &'b mut NodeStorage<H::Out>,
	) -> Result<Self, H::Out, C::Error>
		where
			C: NodeCodec<HashOut = O>, H: Hasher<Out = O>,
	{
		let encoded_node = C::decode(data)
			.map_err(|e| Box::new(TrieError::DecoderError(node_hash, e)))?;
		let node = match encoded_node {
			EncodedNode::Empty => Node::Empty,
			EncodedNode::Leaf(k, v) => Node::Leaf(k.into(), v.to_vec()),
			EncodedNode::Extension(key, cb) => {
				Node::Extension(
					key.into(),
					Self::inline_or_hash::<C, H>(node_hash, cb, db, storage)?
				)
			},
			EncodedNode::Branch(encoded_children, val) => {
				let mut child = |i:usize| match encoded_children[i] {
					Some(child) => Self::inline_or_hash::<C, H>(node_hash, child, db, storage)
						.map(Some),
					None => Ok(None),
				};

				let children = Box::new([
					child(0)?, child(1)?, child(2)?, child(3)?,
					child(4)?, child(5)?, child(6)?, child(7)?,
					child(8)?, child(9)?, child(10)?, child(11)?,
					child(12)?, child(13)?, child(14)?, child(15)?,
				]);

				Node::Branch(children, val.map(|v| v.to_vec()))
			},
			EncodedNode::NibbledBranch(k, encoded_children, val) => {
				let mut child = |i:usize| match encoded_children[i] {
					Some(child) => Self::inline_or_hash::<C, H>(node_hash, child, db, storage)
						.map(Some),
					None => Ok(None),
				};

				let children = Box::new([
					child(0)?, child(1)?, child(2)?, child(3)?,
					child(4)?, child(5)?, child(6)?, child(7)?,
					child(8)?, child(9)?, child(10)?, child(11)?,
					child(12)?, child(13)?, child(14)?, child(15)?,
				]);

				Node::NibbledBranch(k.into(), children, val.map(|v| v.to_vec()))
			},
		};
		Ok(node)
	}

	// TODO: parallelize
	fn into_encoded<F, C, H>(
		self,
		mut child_cb: F,
		register_children: Option<&mut [Option<Range<usize>>]>,
	) -> (Vec<u8>, ChildProofHeader) where
		C: NodeCodecHybrid<HashOut=O>,
		F: FnMut(NodeHandle<H::Out>, Option<&NibbleSlice>, Option<u8>) -> ChildReference<H::Out>,
		H: Hasher<Out = O>,
	{
		match self {
			Node::Empty => (C::empty_node().to_vec(), ChildProofHeader::Unused),
			Node::Leaf(partial, value) => {
				let pr = NibbleSlice::new_offset(&partial.1[..], partial.0);
				(C::leaf_node(pr.right(), &value), ChildProofHeader::Unused)
			},
			Node::Extension(partial, child) => {
				let pr = NibbleSlice::new_offset(&partial.1[..], partial.0);
				let it = pr.right_iter();
				let c = child_cb(child, Some(&pr), None);
				(C::extension_node(
					it,
					pr.len(),
					c,
				), ChildProofHeader::Unused)
			},
			Node::Branch(mut children, value) => {
				// map the `NodeHandle`s from the Branch to `ChildReferences`
				let children = children.iter_mut()
					.map(Option::take)
					.enumerate()
					.map(|(i, maybe_child)| {
						maybe_child.map(|child| child_cb(child, None, Some(i as u8)))
					});
				if let Some(register_children) = register_children {
					C::branch_node_common(
						// map the `NodeHandle`s from the Branch to `ChildReferences`
						children,
						value.as_ref().map(|v| &v[..]),
						Some(register_children),
					)
				} else {
					(C::branch_node(
						children,
						value.as_ref().map(|v| &v[..]),
					), ChildProofHeader::Unused)
				}
			},
			Node::NibbledBranch(partial, mut children, value) => {
				let pr = NibbleSlice::new_offset(&partial.1[..], partial.0);
				let it = pr.right_iter();
				// map the `NodeHandle`s from the Branch to `ChildReferences`
				let children = children.iter_mut()
					.map(Option::take)
					.enumerate()
					.map(|(i, maybe_child)| {
						//let branch_index = [i as u8];
						maybe_child.map(|child| {
							let pr = NibbleSlice::new_offset(&partial.1[..], partial.0);
							child_cb(child, Some(&pr), Some(i as u8))
						})
					});

				if let Some(register_children) = register_children {
					C::branch_node_nibbled_common(
						it,
						pr.len(),
						children,
						value.as_ref().map(|v| &v[..]),
						Some(register_children),
					)
				} else {
					(C::branch_node_nibbled(
						it,
						pr.len(),
						children,
						value.as_ref().map(|v| &v[..]),
					), ChildProofHeader::Unused)
				}
			},
		}
	}
}

// post-inspect action.
enum Action<H> {
	// Replace a node with a new one.
	Replace(Node<H>),
	// Restore the original node. This trusts that the node is actually the original.
	Restore(Node<H>),
	// if it is a new node, just clears the storage.
	Delete,
}

// post-insert action. Same as action without delete
enum InsertAction<H> {
	// Replace a node with a new one.
	Replace(Node<H>),
	// Restore the original node.
	Restore(Node<H>),
}

impl<H> InsertAction<H> {
	fn into_action(self) -> Action<H> {
		match self {
			InsertAction::Replace(n) => Action::Replace(n),
			InsertAction::Restore(n) => Action::Restore(n),
		}
	}

	// unwrap the node, disregarding replace or restore state.
	fn unwrap_node(self) -> Node<H> {
		match self {
			InsertAction::Replace(n) | InsertAction::Restore(n) => n,
		}
	}
}

// What kind of node is stored here.
enum Stored<H> {
	// A new node.
	New(Node<H>),
	// A cached node, loaded from the DB.
	Cached(Node<H>, H),
}

/// Used to build a collection of child nodes from a collection of `NodeHandle`s
#[derive(Clone, Copy)]
#[cfg_attr(feature = "std", derive(Debug))]
pub enum ChildReference<HO> { // `HO` is e.g. `H256`, i.e. the output of a `Hasher`
	Hash(HO),
	Inline(HO, usize), // usize is the length of the node data we store in the `H::Out`
}

impl<'a, HO> TryFrom<EncodedNodeHandle<'a>> for ChildReference<HO>
	where HO: AsRef<[u8]> + AsMut<[u8]> + Default + Clone + Copy
{
	type Error = Vec<u8>;

	fn try_from(handle: EncodedNodeHandle<'a>) -> result::Result<Self, Vec<u8>> {
		match handle {
			EncodedNodeHandle::Hash(data) => {
				let mut hash = HO::default();
				if data.len() != hash.as_ref().len() {
					return Err(data.to_vec());
				}
				hash.as_mut().copy_from_slice(data);
				Ok(ChildReference::Hash(hash))
			}
			EncodedNodeHandle::Inline(data) => {
				let mut hash = HO::default();
				if data.len() > hash.as_ref().len() {
					return Err(data.to_vec());
				}
				&mut hash.as_mut()[..data.len()].copy_from_slice(data);
				Ok(ChildReference::Inline(hash, data.len()))
			}
		}
	}
}

/// Compact and cache-friendly storage for Trie nodes.
struct NodeStorage<H> {
	nodes: Vec<Stored<H>>,
	free_indices: VecDeque<usize>,
}

impl<H> NodeStorage<H> {
	/// Create a new storage.
	fn empty() -> Self {
		NodeStorage {
			nodes: Vec::new(),
			free_indices: VecDeque::new(),
		}
	}

	/// Allocate a new node in the storage.
	fn alloc(&mut self, stored: Stored<H>) -> StorageHandle {
		if let Some(idx) = self.free_indices.pop_front() {
			self.nodes[idx] = stored;
			StorageHandle(idx)
		} else {
			self.nodes.push(stored);
			StorageHandle(self.nodes.len() - 1)
		}
	}

	/// Remove a node from the storage, consuming the handle and returning the node.
	fn destroy(&mut self, handle: StorageHandle) -> Stored<H> {
		let idx = handle.0;

		self.free_indices.push_back(idx);
		mem::replace(&mut self.nodes[idx], Stored::New(Node::Empty))
	}
}

impl<'a, H> Index<&'a StorageHandle> for NodeStorage<H> {
	type Output = Node<H>;

	fn index(&self, handle: &'a StorageHandle) -> &Node<H> {
		match self.nodes[handle.0] {
			Stored::New(ref node) => node,
			Stored::Cached(ref node, _) => node,
		}
	}
}

/// A `Trie` implementation using a generic `HashDBHybridDyn` backing database.
///
/// Use it as a `TrieMut` trait object. You can use `db()` to get the backing database object.
/// Note that changes are not committed to the database until `commit` is called.
///
/// Querying the root or dropping the trie will commit automatically.
///
///
/// # Example
/// ```
/// use hash_db::Hasher;
/// use reference_trie::{RefTrieDBMut, TrieMut, RefHasher};
/// use trie_db::DBValue;
/// use memory_db::*;
///
/// let mut memdb = MemoryDB::<RefHasher, HashKey<_>, DBValue>::default();
/// let mut root = Default::default();
/// let mut t = RefTrieDBMut::new(&mut memdb, &mut root);
/// assert!(t.is_empty());
/// assert_eq!(*t.root(), RefHasher::hash(&[0u8][..]));
/// t.insert(b"foo", b"bar").unwrap();
/// assert!(t.contains(b"foo").unwrap());
/// assert_eq!(t.get(b"foo").unwrap().unwrap(), b"bar".to_vec());
/// t.remove(b"foo").unwrap();
/// assert!(!t.contains(b"foo").unwrap());
/// ```
pub struct TrieDBMut<'a, L>
where
	L: TrieLayout,
{
	storage: NodeStorage<TrieHash<L>>,
	db: &'a mut dyn HashDBHybridDyn<L::Hash, DBValue>,
	root: &'a mut TrieHash<L>,
	root_handle: NodeHandle<TrieHash<L>>,
	death_row: HashSet<(TrieHash<L>, (BackingByteVec, Option<u8>))>,
	/// The number of hash operations this trie has performed.
	/// Note that none are performed until changes are committed.
	hash_count: usize,
	hybrid_hash_buffer: Option<<<L::Hash as HasherHybrid>::InnerHasher as BinaryHasher>::Buffer>,
}

impl<'a, L> TrieDBMut<'a, L>
where
	L: TrieLayout,
{
	#[inline]
	fn register_children_buf(node: &Node<TrieHash<L>>) -> Option<[Option<Range<usize>>; 16]> {
		match node {
			Node::NibbledBranch(..) | Node::Branch(..) => if L::HYBRID_HASH {
				Some(Default::default())
			} else {
				None
			},
			_ => None,
		}
		
	}
	/// Create a new trie with backing database `db` and empty `root`.
	pub fn new(db: &'a mut dyn HashDBHybridDyn<L::Hash, DBValue>, root: &'a mut TrieHash<L>) -> Self {
		*root = L::Codec::hashed_null_node();
		let root_handle = NodeHandle::Hash(L::Codec::hashed_null_node());

		TrieDBMut {
			storage: NodeStorage::empty(),
			db,
			root,
			root_handle,
			death_row: HashSet::new(),
			hash_count: 0,
			hybrid_hash_buffer: None,
		}
	}

	fn hybrid_hash_buffer_lazy_init(&mut self) {
		if self.hybrid_hash_buffer.is_none() {
			self.hybrid_hash_buffer = Some(<L::Hash as HasherHybrid>::InnerHasher::init_buffer())
		}
	}

	/// Create a new trie with the backing database `db` and `root.
	/// Returns an error if `root` does not exist.
	pub fn from_existing(
		db: &'a mut dyn HashDBHybridDyn<L::Hash, DBValue>,
		root: &'a mut TrieHash<L>,
	) -> Result<Self, TrieHash<L>, CError<L>> {
		if !db.contains(root, EMPTY_PREFIX) {
			return Err(Box::new(TrieError::InvalidStateRoot(*root)));
		}

		let root_handle = NodeHandle::Hash(*root);
		Ok(TrieDBMut {
			storage: NodeStorage::empty(),
			db,
			root,
			root_handle,
			death_row: HashSet::new(),
			hash_count: 0,
			hybrid_hash_buffer: None,
		})
	}
	/// Get the backing database.
	pub fn db(&self) -> &dyn HashDBHybridDyn<L::Hash, DBValue> {
		self.db
	}

	/// Get the backing database mutably.
	pub fn db_mut(&mut self) -> &mut dyn HashDBHybridDyn<L::Hash, DBValue> {
		self.db
	}

	// Cache a node by hash.
	fn cache(
		&mut self,
		hash: TrieHash<L>,
		key: Prefix,
	) -> Result<StorageHandle, TrieHash<L>, CError<L>> {
		let node_encoded = self.db.get(&hash, key)
			.ok_or_else(|| Box::new(TrieError::IncompleteDatabase(hash)))?;
		let node = Node::from_encoded::<L::Codec, L::Hash>(
			hash,
			&node_encoded,
			&*self.db,
			&mut self.storage
		)?;
		Ok(self.storage.alloc(Stored::Cached(node, hash)))
	}

	// Inspect a node, choosing either to replace, restore, or delete it.
	// If restored or replaced, returns the new node along with a flag of whether it was changed.
	fn inspect<F>(
		&mut self,
		stored: Stored<TrieHash<L>>,
		key: &mut NibbleFullKey,
		inspector: F,
	) -> Result<Option<(Stored<TrieHash<L>>, bool)>, TrieHash<L>, CError<L>>
		where
			F: FnOnce(
				&mut Self,
				Node<TrieHash<L>>,
				&mut NibbleFullKey,
			) -> Result<Action<TrieHash<L>>, TrieHash<L>, CError<L>>,
	{
		let current_key = key.clone();
		Ok(match stored {
			Stored::New(node) => match inspector(self, node, key)? {
				Action::Restore(node) => Some((Stored::New(node), false)),
				Action::Replace(node) => Some((Stored::New(node), true)),
				Action::Delete => None,
			},
			Stored::Cached(node, hash) => match inspector(self, node, key)? {
				Action::Restore(node) => Some((Stored::Cached(node, hash), false)),
				Action::Replace(node) => {
					self.death_row.insert((hash, current_key.left_owned()));
					Some((Stored::New(node), true))
				}
				Action::Delete => {
					self.death_row.insert((hash, current_key.left_owned()));
					None
				}
			},
		})
	}

	// Walk the trie, attempting to find the key's node.
	fn lookup<'x, 'key>(
		&'x self,
		mut partial: NibbleSlice<'key>,
		handle: &NodeHandle<TrieHash<L>>,
	) -> Result<Option<DBValue>, TrieHash<L>, CError<L>>
		where 'x: 'key
	{
		let mut handle = handle;
		loop {
			let (mid, child) = match *handle {
				NodeHandle::Hash(ref hash) => return Lookup::<L, _> {
					db: &self.db,
					query: |v: &[u8]| v.to_vec(),
					hash: *hash,
				}.look_up(partial),
				NodeHandle::InMemory(ref handle) => match self.storage[handle] {
					Node::Empty => return Ok(None),
					Node::Leaf(ref key, ref value) => {
						if NibbleSlice::from_stored(key) == partial {
							return Ok(Some(value.to_vec()));
						} else {
							return Ok(None);
						}
					},
					Node::Extension(ref slice, ref child) => {
						let slice = NibbleSlice::from_stored(slice);
						if partial.starts_with(&slice) {
							(slice.len(), child)
						} else {
							return Ok(None);
						}
					},
					Node::Branch(ref children, ref value) => {
						if partial.is_empty() {
							return Ok(value.as_ref().map(|v| v.to_vec()));
						} else {
							let idx = partial.at(0);
							match children[idx as usize].as_ref() {
								Some(child) => (1, child),
								None => return Ok(None),
							}
						}
					},
					Node::NibbledBranch(ref slice, ref children, ref value) => {
						let slice = NibbleSlice::from_stored(slice);
						if partial.is_empty() {
							return Ok(value.as_ref().map(|v| v.to_vec()));
						} else if partial.starts_with(&slice) {
							let idx = partial.at(0);
							match children[idx as usize].as_ref() {
								Some(child) => (1 + slice.len(), child),
								None => return Ok(None),
							}
						} else {
							return Ok(None)
						}
					},
				}
			};

			partial = partial.mid(mid);
			handle = child;
		}
	}

	/// Insert a key-value pair into the trie, creating new nodes if necessary.
	fn insert_at(
		&mut self,
		handle: NodeHandle<TrieHash<L>>,
		key: &mut NibbleFullKey,
		value: DBValue,
		old_val: &mut Option<DBValue>,
	) -> Result<(StorageHandle, bool), TrieHash<L>, CError<L>> {
		let h = match handle {
			NodeHandle::InMemory(h) => h,
			NodeHandle::Hash(h) => self.cache(h, key.left())?,
		};
		// cache then destroy for hash handle (handle being root in most case)
		let stored = self.storage.destroy(h);
		let (new_stored, changed) = self.inspect(stored, key, move |trie, stored, key| {
			trie.insert_inspector(stored, key, value, old_val).map(|a| a.into_action())
		})?.expect("Insertion never deletes.");

		Ok((self.storage.alloc(new_stored), changed))
	}

	/// The insertion inspector.
	fn insert_inspector(
		&mut self,
		node: Node<TrieHash<L>>,
		key: &mut NibbleFullKey,
		value: DBValue,
		old_val: &mut Option<DBValue>,
	) -> Result<InsertAction<TrieHash<L>>, TrieHash<L>, CError<L>> {
		let partial = *key;

		#[cfg(feature = "std")]
		trace!(target: "trie", "augmented (partial: {:?}, value: {:?})", partial, ToHex(&value));

		Ok(match node {
			Node::Empty => {
				#[cfg(feature = "std")]
				trace!(target: "trie", "empty: COMPOSE");
				InsertAction::Replace(Node::Leaf(partial.to_stored(), value))
			},
			Node::Branch(mut children, stored_value) => {
				debug_assert!(L::USE_EXTENSION);
				#[cfg(feature = "std")]
				trace!(target: "trie", "branch: ROUTE,AUGMENT");

				if partial.is_empty() {
					let unchanged = stored_value.as_ref() == Some(&value);
					let branch = Node::Branch(children, Some(value));
					*old_val = stored_value;

					match unchanged {
						true => InsertAction::Restore(branch),
						false => InsertAction::Replace(branch),
					}
				} else {
					let idx = partial.at(0) as usize;
					key.advance(1);
					if let Some(child) = children[idx].take() {
						// Original had something there. recurse down into it.
						let (new_child, changed) = self.insert_at(child, key, value, old_val)?;
						children[idx] = Some(new_child.into());
						if !changed {
							// The new node we composed didn't change.
							// It means our branch is untouched too.
							return Ok(InsertAction::Restore(Node::Branch(children, stored_value)));
						}
					} else {
						// Original had nothing there. compose a leaf.
						let leaf = self.storage.alloc(
							Stored::New(Node::Leaf(key.to_stored(), value))
						);
						children[idx] = Some(leaf.into());
					}

					InsertAction::Replace(Node::Branch(children, stored_value))
				}
			},
			Node::NibbledBranch(encoded, mut children, stored_value) => {
				debug_assert!(!L::USE_EXTENSION);
				#[cfg(feature = "std")]
				trace!(target: "trie", "branch: ROUTE,AUGMENT");
				let existing_key = NibbleSlice::from_stored(&encoded);

				let common = partial.common_prefix(&existing_key);
				if common == existing_key.len() && common == partial.len() {
					let unchanged = stored_value.as_ref() == Some(&value);
					let branch = Node::NibbledBranch(
						existing_key.to_stored(),
						children,
						Some(value),
					);
					*old_val = stored_value;

					match unchanged {
						true => InsertAction::Restore(branch),
						false => InsertAction::Replace(branch),
					}
				} else if common < existing_key.len() {
					// insert a branch value in between
					#[cfg(feature = "std")]
					trace!(
						target: "trie",
						"partially-shared-prefix (exist={:?}; new={:?}; common={:?}):\
							 AUGMENT-AT-END",
						existing_key.len(),
						partial.len(),
						common,
					);
					let nbranch_partial = existing_key.mid(common + 1).to_stored();
					let low = Node::NibbledBranch(nbranch_partial, children, stored_value);
					let ix = existing_key.at(common);
					let mut children = empty_children();
					let alloc_storage = self.storage.alloc(Stored::New(low));


					children[ix as usize] = Some(alloc_storage.into());

					if partial.len() - common == 0 {
						InsertAction::Replace(Node::NibbledBranch(
							existing_key.to_stored_range(common),
							children,
							Some(value),
							)
						)
					} else {
						let ix = partial.at(common);
						let stored_leaf = Node::Leaf(partial.mid(common + 1).to_stored(), value);
						let leaf = self.storage.alloc(Stored::New(stored_leaf));

						children[ix as usize] = Some(leaf.into());
						InsertAction::Replace(Node::NibbledBranch(
							existing_key.to_stored_range(common),
							children,
							None,
							)
						)

					}

				} else {
					// Append after common == existing_key and partial > common
					#[cfg(feature = "std")]
					trace!(target: "trie", "branch: ROUTE,AUGMENT");
					let idx = partial.at(common) as usize;
					key.advance(common + 1);
					if let Some(child) = children[idx].take() {
						// Original had something there. recurse down into it.
						let (new_child, changed) = self.insert_at(child, key, value, old_val)?;
						children[idx] = Some(new_child.into());
						if !changed {
							// The new node we composed didn't change.
							// It means our branch is untouched too.
							let n_branch = Node::NibbledBranch(
								existing_key.to_stored(),
								children,
								stored_value,
							);
							return Ok(InsertAction::Restore(n_branch));
						}
					} else {
						// Original had nothing there. compose a leaf.
						let leaf = self.storage.alloc(
							Stored::New(Node::Leaf(key.to_stored(), value)),
						);
						children[idx] = Some(leaf.into());
					}
					InsertAction::Replace(Node::NibbledBranch(
						existing_key.to_stored(),
						children,
						stored_value,
					))
				}
			},
			Node::Leaf(encoded, stored_value) => {
				let existing_key = NibbleSlice::from_stored(&encoded);
				let common = partial.common_prefix(&existing_key);
				if common == existing_key.len() && common == partial.len() {
					#[cfg(feature = "std")]
					trace!(target: "trie", "equivalent-leaf: REPLACE");
					// equivalent leaf.
					let unchanged = stored_value == value;
					*old_val = Some(stored_value);

					match unchanged {
						// unchanged. restore
						true => InsertAction::Restore(Node::Leaf(encoded.clone(), value)),
						false => InsertAction::Replace(Node::Leaf(encoded.clone(), value)),
					}
				} else if (L::USE_EXTENSION && common == 0)
					|| (!L::USE_EXTENSION && common < existing_key.len()) {
					#[cfg(feature = "std")]
					trace!(
						target: "trie",
						"lesser-common-prefix, not-both-empty (exist={:?}; new={:?}):\
							TRANSMUTE,AUGMENT",
						existing_key.len(),
						partial.len(),
					);

					// one of us isn't empty: transmute to branch here
					let mut children = empty_children();
					let branch = if L::USE_EXTENSION && existing_key.is_empty() {
						// always replace since branch isn't leaf.
						Node::Branch(children, Some(stored_value))
					} else {
						let idx = existing_key.at(common) as usize;
						let new_leaf = Node::Leaf(
							existing_key.mid(common + 1).to_stored(),
							stored_value,
						);
						children[idx] = Some(self.storage.alloc(Stored::New(new_leaf)).into());

						if L::USE_EXTENSION {
							Node::Branch(children, None)
						} else {
							Node::NibbledBranch(partial.to_stored_range(common), children, None)
						}
					};

					// always replace because whatever we get out here
					// is not the branch we started with.
					let branch_action = self.insert_inspector(branch, key, value, old_val)?
						.unwrap_node();
					InsertAction::Replace(branch_action)
				} else if !L::USE_EXTENSION {
					#[cfg(feature = "std")]
					trace!(target: "trie", "complete-prefix (common={:?}): AUGMENT-AT-END", common);

					// fully-shared prefix for an extension.
					// make a stub branch
					let branch = Node::NibbledBranch(
						existing_key.to_stored(),
						empty_children(),
						Some(stored_value),
					);
					// augment the new branch.
					let branch = self.insert_inspector(branch, key, value, old_val)?
						.unwrap_node();

					InsertAction::Replace(branch)

				} else if common == existing_key.len() {
					debug_assert!(L::USE_EXTENSION);
					#[cfg(feature = "std")]
					trace!(target: "trie", "complete-prefix (common={:?}): AUGMENT-AT-END", common);

					// fully-shared prefix for an extension.
					// make a stub branch and an extension.
					let branch = Node::Branch(empty_children(), Some(stored_value));
					// augment the new branch.
					key.advance(common);
					let branch = self.insert_inspector(branch, key, value, old_val)?.unwrap_node();

					// always replace since we took a leaf and made an extension.
					let branch_handle = self.storage.alloc(Stored::New(branch)).into();
					InsertAction::Replace(Node::Extension(existing_key.to_stored(), branch_handle))
				} else {
					debug_assert!(L::USE_EXTENSION);
					#[cfg(feature = "std")]
					trace!(
						target: "trie",
						"partially-shared-prefix (exist={:?}; new={:?}; common={:?}):\
							 AUGMENT-AT-END",
						existing_key.len(),
						partial.len(),
						common,
					);

					// partially-shared prefix for an extension.
					// start by making a leaf.
					let low = Node::Leaf(existing_key.mid(common).to_stored(), stored_value);

					// augment it. this will result in the Leaf -> common == 0 routine,
					// which creates a branch.
					key.advance(common);
					let augmented_low = self.insert_inspector(low, key, value, old_val)?
						.unwrap_node();
					// make an extension using it. this is a replacement.
					InsertAction::Replace(Node::Extension(
						existing_key.to_stored_range(common),
						self.storage.alloc(Stored::New(augmented_low)).into()
					))
				}
			},
			Node::Extension(encoded, child_branch) => {
				debug_assert!(L::USE_EXTENSION);
				let existing_key = NibbleSlice::from_stored(&encoded);
				let common = partial.common_prefix(&existing_key);
				if common == 0 {
					#[cfg(feature = "std")]
					trace!(
						target: "trie",
						"no-common-prefix, not-both-empty (exist={:?}; new={:?}):\
							 TRANSMUTE,AUGMENT",
						existing_key.len(),
						partial.len(),
					);

					// partial isn't empty: make a branch here
					// extensions may not have empty partial keys.
					assert!(!existing_key.is_empty());
					let idx = existing_key.at(0) as usize;

					let mut children = empty_children();
					children[idx] = if existing_key.len() == 1 {
						// direct extension, just replace.
						Some(child_branch)
					} else {
						// more work required after branching.
						let ext = Node::Extension(existing_key.mid(1).to_stored(), child_branch);
						Some(self.storage.alloc(Stored::New(ext)).into())
					};

					// continue inserting.
					let branch_action = self.insert_inspector(
						Node::Branch(children, None),
						key,
						value,
						old_val,
					)?.unwrap_node();
					InsertAction::Replace(branch_action)
				} else if common == existing_key.len() {
					#[cfg(feature = "std")]
					trace!(target: "trie", "complete-prefix (common={:?}): AUGMENT-AT-END", common);

					// fully-shared prefix.

					// insert into the child node.
					key.advance(common);
					let (new_child, changed) = self.insert_at(child_branch, key, value, old_val)?;
					let new_ext = Node::Extension(existing_key.to_stored(), new_child.into());

					// if the child branch wasn't changed, meaning this extension remains the same.
					match changed {
						true => InsertAction::Replace(new_ext),
						false => InsertAction::Restore(new_ext),
					}
				} else {
					#[cfg(feature = "std")]
					trace!(
						target: "trie",
						"partially-shared-prefix (exist={:?}; new={:?}; common={:?}):\
							 AUGMENT-AT-END",
						existing_key.len(),
						partial.len(),
						common,
					);

					// partially-shared.
					let low = Node::Extension(existing_key.mid(common).to_stored(), child_branch);
					// augment the extension. this will take the common == 0 path,
					// creating a branch.
					key.advance(common);
					let augmented_low = self.insert_inspector(low, key, value, old_val)?
						.unwrap_node();

					// always replace, since this extension is not the one we started with.
					// this is known because the partial key is only the common prefix.
					InsertAction::Replace(Node::Extension(
						existing_key.to_stored_range(common),
						self.storage.alloc(Stored::New(augmented_low)).into()
					))
				}
			},
		})
	}

	/// Removes a node from the trie based on key.
	fn remove_at(
		&mut self,
		handle: NodeHandle<TrieHash<L>>,
		key: &mut NibbleFullKey,
		old_val: &mut Option<DBValue>,
	) -> Result<Option<(StorageHandle, bool)>, TrieHash<L>, CError<L>> {
		let stored = match handle {
			NodeHandle::InMemory(h) => self.storage.destroy(h),
			NodeHandle::Hash(h) => {
				let handle = self.cache(h, key.left())?;
				self.storage.destroy(handle)
			}
		};

		let opt = self.inspect(
			stored,
			key,
			move |trie, node, key| trie.remove_inspector(node, key, old_val),
		)?;

		Ok(opt.map(|(new, changed)| (self.storage.alloc(new), changed)))
	}

	/// The removal inspector.
	fn remove_inspector(
		&mut self,
		node: Node<TrieHash<L>>,
		key: &mut NibbleFullKey,
		old_val: &mut Option<DBValue>,
	) -> Result<Action<TrieHash<L>>, TrieHash<L>, CError<L>> {
		let partial = *key;
		Ok(match (node, partial.is_empty()) {
			(Node::Empty, _) => Action::Delete,
			(Node::Branch(c, None), true) => Action::Restore(Node::Branch(c, None)),
			(Node::NibbledBranch(n, c, None), true) =>
				Action::Restore(Node::NibbledBranch(n, c, None)),
			(Node::Branch(children, Some(val)), true) => {
				*old_val = Some(val);
				// always replace since we took the value out.
				Action::Replace(self.fix(Node::Branch(children, None), key.clone())?)
			},
			(Node::NibbledBranch(n, children, Some(val)), true) => {
				*old_val = Some(val);
				// always replace since we took the value out.
				Action::Replace(self.fix(Node::NibbledBranch(n, children, None), key.clone())?)
			},
			(Node::Branch(mut children, value), false) => {
				let idx = partial.at(0) as usize;
				if let Some(child) = children[idx].take() {
					#[cfg(feature = "std")]
					trace!(
						target: "trie",
						"removing value out of branch child, partial={:?}",
						partial,
					);
					let prefix = *key;
					key.advance(1);
					match self.remove_at(child, key, old_val)? {
						Some((new, changed)) => {
							children[idx] = Some(new.into());
							let branch = Node::Branch(children, value);
							match changed {
								// child was changed, so we were too.
								true => Action::Replace(branch),
								// unchanged, so we are too.
								false => Action::Restore(branch),
							}
						}
						None => {
							// the child we took was deleted.
							// the node may need fixing.
							#[cfg(feature = "std")]
							trace!(target: "trie", "branch child deleted, partial={:?}", partial);
							Action::Replace(self.fix(Node::Branch(children, value), prefix)?)
						}
					}
				} else {
					// no change needed.
					Action::Restore(Node::Branch(children, value))
				}
			},
			(Node::NibbledBranch(encoded, mut children, value), false) => {
				let (common, existing_length) = {
					let existing_key = NibbleSlice::from_stored(&encoded);
					(existing_key.common_prefix(&partial), existing_key.len())
				};
				if common == existing_length && common == partial.len() {

					// replace val
					if let Some(val) = value {
						*old_val = Some(val);

						let f = self.fix(Node::NibbledBranch(encoded, children, None), key.clone());
						Action::Replace(f?)
					} else {
						Action::Restore(Node::NibbledBranch(encoded, children, None))
					}
				} else if common < existing_length {
					// partway through an extension -- nothing to do here.
					Action::Restore(Node::NibbledBranch(encoded, children, value))
				} else {
					// common == existing_length && common < partial.len() : check children
					let idx = partial.at(common) as usize;

					if let Some(child) = children[idx].take() {
						#[cfg(feature = "std")]
						trace!(
							target: "trie",
							"removing value out of branch child, partial={:?}",
							partial,
						);
						let prefix = *key;
						key.advance(common + 1);
						match self.remove_at(child, key, old_val)? {
							Some((new, changed)) => {
								children[idx] = Some(new.into());
								let branch = Node::NibbledBranch(encoded, children, value);
								match changed {
									// child was changed, so we were too.
									true => Action::Replace(branch),
									// unchanged, so we are too.
									false => Action::Restore(branch),
								}
							},
							None => {
								// the child we took was deleted.
								// the node may need fixing.
								#[cfg(feature = "std")]
								trace!(
									target: "trie",
									"branch child deleted, partial={:?}",
									partial,
								);
								Action::Replace(
									self.fix(Node::NibbledBranch(encoded, children, value), prefix)?
								)
							},
						}
					} else {
						// no change needed.
						Action::Restore(Node::NibbledBranch(encoded, children, value))
					}
				}
			},
			(Node::Leaf(encoded, value), _) => {
				if NibbleSlice::from_stored(&encoded) == partial {
					// this is the node we were looking for. Let's delete it.
					*old_val = Some(value);
					Action::Delete
				} else {
					// leaf the node alone.
					#[cfg(feature = "std")]
					trace!(
						target: "trie",
						"restoring leaf wrong partial, partial={:?}, existing={:?}",
						partial,
						NibbleSlice::from_stored(&encoded),
					);
					Action::Restore(Node::Leaf(encoded, value))
				}
			},
			(Node::Extension(encoded, child_branch), _) => {
				let (common, existing_length) = {
					let existing_key = NibbleSlice::from_stored(&encoded);
					(existing_key.common_prefix(&partial), existing_key.len())
				};
				if common == existing_length {
					// try to remove from the child branch.
					#[cfg(feature = "std")]
					trace!(target: "trie", "removing from extension child, partial={:?}", partial);
					let prefix = *key;
					key.advance(common);
					match self.remove_at(child_branch, key, old_val)? {
						Some((new_child, changed)) => {
							let new_child = new_child.into();

							// if the child branch was unchanged, then the extension is too.
							// otherwise, this extension may need fixing.
							match changed {
								true => Action::Replace(
									self.fix(Node::Extension(encoded, new_child), prefix)?
								),
								false => Action::Restore(Node::Extension(encoded, new_child)),
							}
						}
						None => {
							// the whole branch got deleted.
							// that means that this extension is useless.
							Action::Delete
						}
					}
				} else {
					// partway through an extension -- nothing to do here.
					Action::Restore(Node::Extension(encoded, child_branch))
				}
			},
		})
	}

	/// Given a node which may be in an _invalid state_, fix it such that it is then in a valid
	/// state.
	///
	/// _invalid state_ means:
	/// - Branch node where there is only a single entry;
	/// - Extension node followed by anything other than a Branch node.
	fn fix(
		&mut self,
		node: Node<TrieHash<L>>,
		key: NibbleSlice,
	) -> Result<Node<TrieHash<L>>, TrieHash<L>, CError<L>> {
		match node {
			Node::Branch(mut children, value) => {
				// if only a single value, transmute to leaf/extension and feed through fixed.
				#[cfg_attr(feature = "std", derive(Debug))]
				enum UsedIndex {
					None,
					One(u8),
					Many,
				};
				let mut used_index = UsedIndex::None;
				for i in 0..16 {
					match (children[i].is_none(), &used_index) {
						(false, &UsedIndex::None) => used_index = UsedIndex::One(i as u8),
						(false, &UsedIndex::One(_)) => {
							used_index = UsedIndex::Many;
							break;
						}
						_ => continue,
					}
				}

				match (used_index, value) {
					(UsedIndex::None, None) =>
						panic!("Branch with no subvalues. Something went wrong."),
					(UsedIndex::One(a), None) => {
						// only one onward node. make an extension.

						let new_partial = NibbleSlice::new_offset(&[a], 1).to_stored();
						let child = children[a as usize].take()
							.expect("used_index only set if occupied; qed");
						let new_node = Node::Extension(new_partial, child);
						self.fix(new_node, key)
					}
					(UsedIndex::None, Some(value)) => {
						// make a leaf.
						#[cfg(feature = "std")]
						trace!(target: "trie", "fixing: branch -> leaf");
						Ok(Node::Leaf(NibbleSlice::new(&[]).to_stored(), value))
					}
					(_, value) => {
						// all is well.
						#[cfg(feature = "std")]
						trace!(target: "trie", "fixing: restoring branch");
						Ok(Node::Branch(children, value))
					}
				}
			},
			Node::NibbledBranch(enc_nibble, mut children, value) => {
				// if only a single value, transmute to leaf/extension and feed through fixed.
				#[cfg_attr(feature = "std", derive(Debug))]
				enum UsedIndex {
					None,
					One(u8),
					Many,
				};
				let mut used_index = UsedIndex::None;
				for i in 0..16 {
					match (children[i].is_none(), &used_index) {
						(false, &UsedIndex::None) => used_index = UsedIndex::One(i as u8),
						(false, &UsedIndex::One(_)) => {
							used_index = UsedIndex::Many;
							break;
						}
						_ => continue,
					}
				}

				match (used_index, value) {
					(UsedIndex::None, None) =>
						panic!("Branch with no subvalues. Something went wrong."),
					(UsedIndex::One(a), None) => {
						// only one onward node. use child instead
						let child = children[a as usize].take()
							.expect("used_index only set if occupied; qed");
						let mut key2 = key.clone();
						key2.advance((enc_nibble.1.len() * nibble_ops::NIBBLE_PER_BYTE) - enc_nibble.0);
						let (start, alloc_start, prefix_end) = match key2.left() {
							(start, None) => (start, None, Some(nibble_ops::push_at_left(0, a, 0))),
							(start, Some(v)) => {
								let mut so: BackingByteVec = start.into();
								so.push(nibble_ops::pad_left(v) | a);
								(start, Some(so), None)
							},
						};
						let child_prefix = (alloc_start.as_ref().map(|start| &start[..]).unwrap_or(start), prefix_end);
						let stored = match child {
							NodeHandle::InMemory(h) => self.storage.destroy(h),
							NodeHandle::Hash(h) => {
								let handle = self.cache(h, child_prefix)?;
								self.storage.destroy(handle)
							}
						};
						let child_node = match stored {
							Stored::New(node) => node,
							Stored::Cached(node, hash) => {
								self.death_row.insert((
									hash,
									(child_prefix.0[..].into(), child_prefix.1),
								));
								node
							},
						};
						match child_node {
							Node::Leaf(sub_partial, value) => {
								let mut enc_nibble = enc_nibble;
								combine_key(
									&mut enc_nibble,
									(nibble_ops::NIBBLE_PER_BYTE - 1, &[a][..]),
								);
								combine_key(
									&mut enc_nibble,
									(sub_partial.0, &sub_partial.1[..]),
								);
								Ok(Node::Leaf(enc_nibble, value))
							},
							Node::NibbledBranch(sub_partial, ch_children, ch_value) => {
								let mut enc_nibble = enc_nibble;
								combine_key(
									&mut enc_nibble,
									(nibble_ops::NIBBLE_PER_BYTE - 1, &[a][..]),
								);
								combine_key(
									&mut enc_nibble,
									(sub_partial.0, &sub_partial.1[..]),
								);
								Ok(Node::NibbledBranch(enc_nibble, ch_children, ch_value))
							},
							_ => unreachable!(),
						}
					},
					(UsedIndex::None, Some(value)) => {
						// make a leaf.
						#[cfg(feature = "std")]
						trace!(target: "trie", "fixing: branch -> leaf");
						Ok(Node::Leaf(enc_nibble, value))
					},
					(_, value) => {
						// all is well.
						#[cfg(feature = "std")]
						trace!(target: "trie", "fixing: restoring branch");
						Ok(Node::NibbledBranch(enc_nibble, children, value))
					},
				}
			},
			Node::Extension(partial, child) => {
				// We could advance key, but this code can also be called
				// recursively, so there might be some prefix from branch.
				let last = partial.1[partial.1.len() - 1] & (255 >> 4);
				let mut key2 = key.clone();
				key2.advance((partial.1.len() * nibble_ops::NIBBLE_PER_BYTE) - partial.0 - 1);
				let (start, alloc_start, prefix_end) = match key2.left() {
					(start, None) => (start, None, Some(nibble_ops::push_at_left(0, last, 0))),
					(start, Some(v)) => {
						let mut so: BackingByteVec = start.into();
						// Complete last byte with `last`.
						so.push(nibble_ops::pad_left(v) | last);
						(start, Some(so), None)
					},
				};
				let child_prefix = (alloc_start.as_ref().map(|start| &start[..]).unwrap_or(start), prefix_end);

				let stored = match child {
					NodeHandle::InMemory(h) => self.storage.destroy(h),
					NodeHandle::Hash(h) => {
						let handle = self.cache(h, child_prefix)?;
						self.storage.destroy(handle)
					}
				};

				let (child_node, maybe_hash) = match stored {
					Stored::New(node) => (node, None),
					Stored::Cached(node, hash) => (node, Some(hash))
				};

				match child_node {
					Node::Extension(sub_partial, sub_child) => {
						// combine with node below.
						if let Some(hash) = maybe_hash {
							// delete the cached child since we are going to replace it.
							self.death_row.insert(
								(hash, (child_prefix.0[..].into(), child_prefix.1)),
							);
						}
						// subpartial
						let mut partial = partial;
						combine_key(&mut partial, (sub_partial.0, &sub_partial.1[..]));
						#[cfg(feature = "std")]
						trace!(
							target: "trie",
							"fixing: extension combination. new_partial={:?}",
							partial,
						);
						self.fix(Node::Extension(partial, sub_child), key)
					}
					Node::Leaf(sub_partial, value) => {
						// combine with node below.
						if let Some(hash) = maybe_hash {
							// delete the cached child since we are going to replace it.
							self.death_row.insert((hash, (child_prefix.0[..].into(), child_prefix.1)));
						}
						// subpartial oly
						let mut partial = partial;
						combine_key(&mut partial, (sub_partial.0, &sub_partial.1[..]));
						#[cfg(feature = "std")]
						trace!(
							target: "trie",
							"fixing: extension -> leaf. new_partial={:?}",
							partial,
						);
						Ok(Node::Leaf(partial, value))
					}
					child_node => {
						#[cfg(feature = "std")]
						trace!(target: "trie", "fixing: restoring extension");

						// reallocate the child node.
						let stored = if let Some(hash) = maybe_hash {
							Stored::Cached(child_node, hash)
						} else {
							Stored::New(child_node)
						};

						Ok(Node::Extension(partial, self.storage.alloc(stored).into()))
					}
				}
			},
			other => Ok(other), // only ext and branch need fixing.
		}
	}

	/// Commit the in-memory changes to disk, freeing their storage and
	/// updating the state root.
	pub fn commit(&mut self) {
		#[cfg(feature = "std")]
		trace!(target: "trie", "Committing trie changes to db.");

		// always kill all the nodes on death row.
		#[cfg(feature = "std")]
		trace!(target: "trie", "{:?} nodes to remove from db", self.death_row.len());
		for (hash, prefix) in self.death_row.drain() {
			self.db.remove(&hash, (&prefix.0[..], prefix.1));
		}

		let handle = match self.root_handle() {
			NodeHandle::Hash(_) => return, // no changes necessary.
			NodeHandle::InMemory(h) => h,
		};

		match self.storage.destroy(handle) {
			Stored::New(node) => {
				let mut k = NibbleVec::new();
				let mut register_children = Self::register_children_buf(&node);
				let (encoded_root, no_node) = node.into_encoded::<_, L::Codec, L::Hash>(
					|child, o_slice, o_index| {
						let mov = k.append_optional_slice_and_nibble(o_slice, o_index);
						let cr = self.commit_child(child, &mut k);
						k.drop_lasts(mov);
						cr
					},
					register_children.as_mut().map(|a| &mut a[..]),
				);
				#[cfg(feature = "std")]
				trace!(target: "trie", "encoded root node: {:#x?}", &encoded_root[..]);
				if let Some(children) = register_children {
					self.hybrid_hash_buffer_lazy_init();
					*self.root = self.db.insert_branch_hybrid(
						EMPTY_PREFIX,
						&encoded_root[..],
						&children[..],
						no_node,
						self.hybrid_hash_buffer.as_mut().expect("Lazy init above"),
					)
				} else {
					*self.root = self.db.insert(EMPTY_PREFIX, &encoded_root[..]);
				}
				self.hash_count += 1;

				self.root_handle = NodeHandle::Hash(*self.root);
			}
			Stored::Cached(node, hash) => {
				// probably won't happen, but update the root and move on.
				*self.root = hash;
				self.root_handle = NodeHandle::InMemory(
					self.storage.alloc(Stored::Cached(node, hash)),
				);
			}
		}
	}

	/// Commit a node by hashing it and writing it to the db. Returns a
	/// `ChildReference` which in most cases carries a normal hash but for the
	/// case where we can fit the actual data in the `Hasher`s output type, we
	/// store the data inline. This function is used as the callback to the
	/// `into_encoded` method of `Node`.
	fn commit_child(
		&mut self,
		handle: NodeHandle<TrieHash<L>>,
		prefix: &mut NibbleVec,
	) -> ChildReference<TrieHash<L>> {
		match handle {
			NodeHandle::Hash(hash) => ChildReference::Hash(hash),
			NodeHandle::InMemory(storage_handle) => {
				match self.storage.destroy(storage_handle) {
					Stored::Cached(_, hash) => ChildReference::Hash(hash),
					Stored::New(node) => {
						let mut register_children = Self::register_children_buf(&node);
						let (encoded, no_node) = {
							let commit_child = |
								node_handle,
								o_slice: Option<&NibbleSlice>,
								o_index: Option<u8>
							| {
								let mov = prefix.append_optional_slice_and_nibble(o_slice, o_index);
								let cr = self.commit_child(node_handle, prefix);
								prefix.drop_lasts(mov);
								cr
							};
							node.into_encoded::<_, L::Codec, L::Hash>(
								commit_child,
								register_children.as_mut().map(|a| &mut a[..]),
							)
						};
						if encoded.len() >= L::Hash::LENGTH {
							let hash = if let Some(children) = register_children {
								self.hybrid_hash_buffer_lazy_init();
								self.db.insert_branch_hybrid(
									prefix.as_prefix(),
									&encoded[..],
									&children[..],
									no_node,
									self.hybrid_hash_buffer.as_mut().expect("Lazy init above"),
								)
							} else {
								self.db.insert(prefix.as_prefix(), &encoded[..])
							};
	
							self.hash_count +=1;
							ChildReference::Hash(hash)
						} else {
							// it's a small value, so we cram it into a `TrieHash<L>`
							// and tag with length
							let mut h = <TrieHash<L>>::default();
							let len = encoded.len();
							h.as_mut()[..len].copy_from_slice(&encoded[..len]);
							ChildReference::Inline(h, len)
						}
					}
				}
			}
		}
	}

	// a hack to get the root node's handle
	fn root_handle(&self) -> NodeHandle<TrieHash<L>> {
		match self.root_handle {
			NodeHandle::Hash(h) => NodeHandle::Hash(h),
			NodeHandle::InMemory(StorageHandle(x)) => NodeHandle::InMemory(StorageHandle(x)),
		}
	}
}


impl<'a, L> TrieMut<L> for TrieDBMut<'a, L>
where
	L: TrieLayout,
{
	fn root(&mut self) -> &TrieHash<L> {
		self.commit();
		self.root
	}

	fn is_empty(&self) -> bool {
		match self.root_handle {
			NodeHandle::Hash(h) => h == L::Codec::hashed_null_node(),
			NodeHandle::InMemory(ref h) => match self.storage[h] {
				Node::Empty => true,
				_ => false,
			}
		}
	}

	fn get<'x, 'key>(&'x self, key: &'key [u8]) -> Result<Option<DBValue>, TrieHash<L>, CError<L>>
		where 'x: 'key
	{
		self.lookup(NibbleSlice::new(key), &self.root_handle)
	}

	fn insert(
		&mut self,
		key: &[u8],
		value: &[u8],
	) -> Result<Option<DBValue>, TrieHash<L>, CError<L>> {
		if value.is_empty() { return self.remove(key) }

		let mut old_val = None;

		#[cfg(feature = "std")]
		trace!(target: "trie", "insert: key={:#x?}, value={:?}", key, ToHex(&value));

		let root_handle = self.root_handle();
		let (new_handle, _changed) = self.insert_at(
			root_handle,
			&mut NibbleSlice::new(key),
			value.to_vec(),
			&mut old_val,
		)?;

		#[cfg(feature = "std")]
		trace!(target: "trie", "insert: altered trie={}", _changed);
		self.root_handle = NodeHandle::InMemory(new_handle);

		Ok(old_val)
	}

	fn remove(&mut self, key: &[u8]) -> Result<Option<DBValue>, TrieHash<L>, CError<L>> {
		#[cfg(feature = "std")]
		trace!(target: "trie", "remove: key={:#x?}", key);

		let root_handle = self.root_handle();
		let mut key = NibbleSlice::new(key);
		let mut old_val = None;

		match self.remove_at(root_handle, &mut key, &mut old_val)? {
			Some((handle, _changed)) => {
				#[cfg(feature = "std")]
				trace!(target: "trie", "remove: altered trie={}", _changed);
				self.root_handle = NodeHandle::InMemory(handle);
			}
			None => {
				#[cfg(feature = "std")]
				trace!(target: "trie", "remove: obliterated trie");
				self.root_handle = NodeHandle::Hash(L::Codec::hashed_null_node());
				*self.root = L::Codec::hashed_null_node();
			}
		}

		Ok(old_val)
	}
}

impl<'a, L> Drop for TrieDBMut<'a, L>
where
	L: TrieLayout,
{
	fn drop(&mut self) {
		self.commit();
	}
}

/// combine two NodeKeys
fn combine_key(start: &mut NodeKey, end: (usize, &[u8])) {
	debug_assert!(start.0 < nibble_ops::NIBBLE_PER_BYTE);
	debug_assert!(end.0 < nibble_ops::NIBBLE_PER_BYTE);
	let final_offset = (start.0 + end.0) % nibble_ops::NIBBLE_PER_BYTE;
	let _shifted = nibble_ops::shift_key(start, final_offset);
	let st = if end.0 > 0 {
		let sl = start.1.len();
		start.1[sl - 1] |= nibble_ops::pad_right(end.1[0]);
		1
	} else {
		0
	};
	(st..end.1.len()).for_each(|i| start.1.push(end.1[i]));
}

#[cfg(test)]
mod tests {
	use env_logger;
	use trie_standardmap::*;
	use log::debug;
	use crate::DBValue;
	use memory_db::{MemoryDB, PrefixedKey};
	use hash_db::Hasher;
	use reference_trie::{TrieDBMut, TrieMut, NodeCodec, HashDBHybridDyn, test_layouts,
		ReferenceNodeCodec, ReferenceNodeCodecNoExt, reference_trie_root_iter_build as reference_trie_root, TrieLayout};
	use crate::nibble::BackingByteVec;

	fn populate_trie<'db, T: TrieLayout>(
		db: &'db mut dyn HashDBHybridDyn<T::Hash, DBValue>,
		root: &'db mut <T::Hash as Hasher>::Out,
		v: &[(Vec<u8>, Vec<u8>)]
	) -> TrieDBMut<'db, T> {
		let mut t = TrieDBMut::<T>::new(db, root);
		for i in 0..v.len() {
			let key: &[u8]= &v[i].0;
			let val: &[u8] = &v[i].1;
			t.insert(key, val).unwrap();
		}
		t
	}

	fn unpopulate_trie<'db, T: TrieLayout>(t: &mut TrieDBMut<'db, T>, v: &[(Vec<u8>, Vec<u8>)]) {
		for i in v {
			let key: &[u8]= &i.0;
			t.remove(key).unwrap();
		}
	}

	fn reference_hashed_null_node<T: TrieLayout>() -> <T::Hash as Hasher>::Out {
		if T::USE_EXTENSION {
			<ReferenceNodeCodec<T::Hash> as NodeCodec>::hashed_null_node()
		} else {
			<ReferenceNodeCodecNoExt<T::Hash> as NodeCodec>::hashed_null_node()
		}
	}

	test_layouts!(playpen, playpen_internal);
	fn playpen_internal<T: TrieLayout>() {
		let mut seed = Default::default();
		for test_i in 0..10 {
			if test_i % 50 == 0 {
				debug!("{:?} of 10000 stress tests done", test_i);
			}
			let x = StandardMap {
				alphabet: Alphabet::Custom(b"@QWERTYUIOPASDFGHJKLZXCVBNM[/]^_".to_vec()),
				min_key: 5,
				journal_key: 0,
				value_mode: ValueMode::Index,
				count: 100,
			}.make_with(&mut seed);

			let real = reference_trie_root::<T, _, _, _>(x.clone());
			let mut memdb = MemoryDB::<T::Hash, PrefixedKey<_>, DBValue>::default();
			let mut root = Default::default();
			let mut memtrie = populate_trie::<T>(&mut memdb, &mut root, &x);

			memtrie.commit();
			if *memtrie.root() != real {
				println!("TRIE MISMATCH");
				println!();
				println!("{:?} vs {:?}", memtrie.root(), real);
				for i in &x {
					println!("{:#x?} -> {:#x?}", i.0, i.1);
				}
			}
			assert_eq!(*memtrie.root(), real);
			unpopulate_trie(&mut memtrie, &x);
			memtrie.commit();
<<<<<<< HEAD
			let hashed_null_node = reference_hashed_null_node::<T>();
=======
			let hashed_null_node = reference_hashed_null_node();
			if *memtrie.root() != hashed_null_node {
				println!("- TRIE MISMATCH");
				println!();
				println!("{:#x?} vs {:#x?}", memtrie.root(), hashed_null_node);
				for i in &x {
					println!("{:#x?} -> {:#x?}", i.0, i.1);
				}
			}
			assert_eq!(*memtrie.root(), hashed_null_node);
		}

		// no_extension
		let mut seed = Default::default();
		for test_i in 0..10 {
			if test_i % 50 == 0 {
				debug!("{:?} of 10000 stress tests done", test_i);
			}
			let x = StandardMap {
				alphabet: Alphabet::Custom(b"@QWERTYUIOPASDFGHJKLZXCVBNM[/]^_".to_vec()),
				min_key: 5,
				journal_key: 0,
				value_mode: ValueMode::Index,
				count: 100,
			}.make_with(&mut seed);

			let real = reference_trie_root_no_extension(x.clone());
			let mut memdb = MemoryDB::<KeccakHasher, PrefixedKey<_>, DBValue>::default();
			let mut root = Default::default();
			let mut memtrie = populate_trie_no_extension(&mut memdb, &mut root, &x);

			memtrie.commit();
			if *memtrie.root() != real {
				println!("TRIE MISMATCH");
				println!();
				println!("{:?} vs {:?}", memtrie.root(), real);
				for i in &x {
					println!("{:#x?} -> {:#x?}", i.0, i.1);
				}
			}
			assert_eq!(*memtrie.root(), real);
			unpopulate_trie_no_extension(&mut memtrie, &x);
			memtrie.commit();
			let hashed_null_node = reference_hashed_null_node();
>>>>>>> 5281fdff
			if *memtrie.root() != hashed_null_node {
				println!("- TRIE MISMATCH");
				println!();
				println!("{:#x?} vs {:#x?}", memtrie.root(), hashed_null_node);
				for i in &x {
					println!("{:#x?} -> {:#x?}", i.0, i.1);
				}
			}
			assert_eq!(*memtrie.root(), hashed_null_node);
		}
	}

	test_layouts!(init, init_internal);
	fn init_internal<T: TrieLayout>() {
		let mut memdb = MemoryDB::<T::Hash, PrefixedKey<_>, DBValue>::default();
		let mut root = Default::default();
		let mut t = TrieDBMut::<T>::new(&mut memdb, &mut root);
		let hashed_null_node = reference_hashed_null_node::<T>();
		assert_eq!(*t.root(), hashed_null_node);
	}

	test_layouts!(insert_on_empty, insert_on_empty_internal);
	fn insert_on_empty_internal<T: TrieLayout>() {
		let mut memdb = MemoryDB::<T::Hash, PrefixedKey<_>, DBValue>::default();
		let mut root = Default::default();
		let mut t = TrieDBMut::<T>::new(&mut memdb, &mut root);
		t.insert(&[0x01u8, 0x23], &[0x01u8, 0x23]).unwrap();
		assert_eq!(
			*t.root(),
			reference_trie_root::<T, _, _, _>(vec![ (vec![0x01u8, 0x23], vec![0x01u8, 0x23]) ]),
		);
	}

	test_layouts!(remove_to_empty, remove_to_empty_internal);
	fn remove_to_empty_internal<T: TrieLayout>() {
		let big_value = b"00000000000000000000000000000000";

		let mut memdb = MemoryDB::<T::Hash, PrefixedKey<_>, DBValue>::default();
		let mut root = Default::default();
<<<<<<< HEAD
		let mut t = TrieDBMut::<T>::new(&mut memdb, &mut root);
=======
		{
			let mut t = RefTrieDBMut::new(&mut memdb, &mut root);
>>>>>>> 5281fdff

			t.insert(&[0x01], big_value).unwrap();
			t.insert(&[0x01, 0x23], big_value).unwrap();
			t.insert(&[0x01, 0x34], big_value).unwrap();
			t.remove(&[0x01]).unwrap();
			t.remove(&[0x01, 0x23]).unwrap();
			t.remove(&[0x01, 0x34]).unwrap();
		}
		assert_eq!(memdb.keys().len(), 0);
	}

	test_layouts!(remove_to_empty_no_extension, remove_to_empty_no_extension_internal);
	fn remove_to_empty_no_extension_internal<T: TrieLayout>() {
		let big_value = b"00000000000000000000000000000000";
		let big_value2 = b"00000000000000000000000000000002";
		let big_value3 = b"00000000000000000000000000000004";

		let mut memdb = MemoryDB::<_, PrefixedKey<_>, _>::default();
		let mut root = Default::default();
		{
			let mut t = TrieDBMut::<T>::new(&mut memdb, &mut root);

			t.insert(&[0x01, 0x23], big_value3).unwrap();
			t.insert(&[0x01], big_value2).unwrap();
			t.insert(&[0x01, 0x34], big_value).unwrap();
			t.remove(&[0x01]).unwrap();
			// commit on drop
		}
		assert_eq!(&root, &reference_trie::calc_root::<T, _, _, _>(vec![
		 (vec![0x01u8, 0x23], big_value3.to_vec()),
		 (vec![0x01u8, 0x34], big_value.to_vec()),
		]));
	}

	test_layouts!(insert_replace_root, insert_replace_root_internal);
	fn insert_replace_root_internal<T: TrieLayout>() {
		let mut memdb = MemoryDB::<T::Hash, PrefixedKey<_>, DBValue>::default();
		let mut root = Default::default();
		let mut t = TrieDBMut::<T>::new(&mut memdb, &mut root);
		t.insert(&[0x01u8, 0x23], &[0x01u8, 0x23]).unwrap();
		t.insert(&[0x01u8, 0x23], &[0x23u8, 0x45]).unwrap();
		assert_eq!(
			*t.root(),
			reference_trie_root::<T, _, _, _>(vec![ (vec![0x01u8, 0x23], vec![0x23u8, 0x45]) ]),
		);
	}

	test_layouts!(insert_make_branch_root, insert_make_branch_root_internal);
	fn insert_make_branch_root_internal<T: TrieLayout>() {
		let mut memdb = MemoryDB::<T::Hash, PrefixedKey<_>, DBValue>::default();
		let mut root = Default::default();
		let mut t = TrieDBMut::<T>::new(&mut memdb, &mut root);
		t.insert(&[0x01u8, 0x23], &[0x01u8, 0x23]).unwrap();
		t.insert(&[0x11u8, 0x23], &[0x11u8, 0x23]).unwrap();
		assert_eq!(*t.root(), reference_trie_root::<T, _, _, _>(vec![
			(vec![0x01u8, 0x23], vec![0x01u8, 0x23]),
			(vec![0x11u8, 0x23], vec![0x11u8, 0x23])
		]));
	}

	test_layouts!(insert_into_branch_root, insert_into_branch_root_internal);
	fn insert_into_branch_root_internal<T: TrieLayout>() {
		let mut memdb = MemoryDB::<T::Hash, PrefixedKey<_>, DBValue>::default();
		let mut root = Default::default();
		let mut t = TrieDBMut::<T>::new(&mut memdb, &mut root);
		t.insert(&[0x01u8, 0x23], &[0x01u8, 0x23]).unwrap();
		t.insert(&[0xf1u8, 0x23], &[0xf1u8, 0x23]).unwrap();
		t.insert(&[0x81u8, 0x23], &[0x81u8, 0x23]).unwrap();
		assert_eq!(*t.root(), reference_trie_root::<T, _, _, _>(vec![
			(vec![0x01u8, 0x23], vec![0x01u8, 0x23]),
			(vec![0x81u8, 0x23], vec![0x81u8, 0x23]),
			(vec![0xf1u8, 0x23], vec![0xf1u8, 0x23]),
		]));
	}

	test_layouts!(insert_value_into_branch_root, insert_value_into_branch_root_internal);
	fn insert_value_into_branch_root_internal<T: TrieLayout>() {
		let mut memdb = MemoryDB::<T::Hash, PrefixedKey<_>, DBValue>::default();
		let mut root = Default::default();
		let mut t = TrieDBMut::<T>::new(&mut memdb, &mut root);
		t.insert(&[0x01u8, 0x23], &[0x01u8, 0x23]).unwrap();
		t.insert(&[], &[0x0]).unwrap();
		assert_eq!(*t.root(), reference_trie_root::<T, _, _, _>(vec![
			(vec![], vec![0x0]),
			(vec![0x01u8, 0x23], vec![0x01u8, 0x23]),
		]));
	}

	test_layouts!(insert_split_leaf, insert_split_leaf_internal);
	fn insert_split_leaf_internal<T: TrieLayout>() {
		let mut memdb = MemoryDB::<T::Hash, PrefixedKey<_>, DBValue>::default();
		let mut root = Default::default();
		let mut t = TrieDBMut::<T>::new(&mut memdb, &mut root);
		t.insert(&[0x01u8, 0x23], &[0x01u8, 0x23]).unwrap();
		t.insert(&[0x01u8, 0x34], &[0x01u8, 0x34]).unwrap();
		assert_eq!(*t.root(), reference_trie_root::<T, _, _, _>(vec![
			(vec![0x01u8, 0x23], vec![0x01u8, 0x23]),
			(vec![0x01u8, 0x34], vec![0x01u8, 0x34]),
		]));
	}

	test_layouts!(insert_split_extenstion, insert_split_extenstion_internal);
	fn insert_split_extenstion_internal<T: TrieLayout>() {
		let mut memdb = MemoryDB::<T::Hash, PrefixedKey<_>, DBValue>::default();
		let mut root = Default::default();
		let mut t = TrieDBMut::<T>::new(&mut memdb, &mut root);
		t.insert(&[0x01, 0x23, 0x45], &[0x01]).unwrap();
		t.insert(&[0x01, 0xf3, 0x45], &[0x02]).unwrap();
		t.insert(&[0x01, 0xf3, 0xf5], &[0x03]).unwrap();
		assert_eq!(*t.root(), reference_trie_root::<T, _, _, _>(vec![
			(vec![0x01, 0x23, 0x45], vec![0x01]),
			(vec![0x01, 0xf3, 0x45], vec![0x02]),
			(vec![0x01, 0xf3, 0xf5], vec![0x03]),
		]));
	}

	test_layouts!(insert_big_value, insert_big_value_internal);
	fn insert_big_value_internal<T: TrieLayout>() {
		let big_value0 = b"00000000000000000000000000000000";
		let big_value1 = b"11111111111111111111111111111111";

		let mut memdb = MemoryDB::<T::Hash, PrefixedKey<_>, DBValue>::default();
		let mut root = Default::default();
		let mut t = TrieDBMut::<T>::new(&mut memdb, &mut root);
		t.insert(&[0x01u8, 0x23], big_value0).unwrap();
		t.insert(&[0x11u8, 0x23], big_value1).unwrap();
		assert_eq!(*t.root(), reference_trie_root::<T, _, _, _>(vec![
			(vec![0x01u8, 0x23], big_value0.to_vec()),
			(vec![0x11u8, 0x23], big_value1.to_vec())
		]));
	}

	test_layouts!(insert_duplicate_value, insert_duplicate_value_internal);
	fn insert_duplicate_value_internal<T: TrieLayout>() {
		let big_value = b"00000000000000000000000000000000";

		let mut memdb = MemoryDB::<T::Hash, PrefixedKey<_>, DBValue>::default();
		let mut root = Default::default();
		let mut t = TrieDBMut::<T>::new(&mut memdb, &mut root);
		t.insert(&[0x01u8, 0x23], big_value).unwrap();
		t.insert(&[0x11u8, 0x23], big_value).unwrap();
		assert_eq!(*t.root(), reference_trie_root::<T, _, _, _>(vec![
			(vec![0x01u8, 0x23], big_value.to_vec()),
			(vec![0x11u8, 0x23], big_value.to_vec())
		]));
	}

	test_layouts!(test_at_empty, test_at_empty_internal);
	fn test_at_empty_internal<T: TrieLayout>() {
		let mut memdb = MemoryDB::<T::Hash, PrefixedKey<_>, DBValue>::default();
		let mut root = Default::default();
		let t = TrieDBMut::<T>::new(&mut memdb, &mut root);
		assert_eq!(t.get(&[0x5]).unwrap(), None);
	}

	test_layouts!(test_at_one, test_at_one_internal);
	fn test_at_one_internal<T: TrieLayout>() {
		let mut memdb = MemoryDB::<T::Hash, PrefixedKey<_>, DBValue>::default();
		let mut root = Default::default();
		let mut t = TrieDBMut::<T>::new(&mut memdb, &mut root);
		t.insert(&[0x01u8, 0x23], &[0x01u8, 0x23]).unwrap();
		assert_eq!(t.get(&[0x1, 0x23]).unwrap().unwrap(), vec![0x1u8, 0x23]);
		t.commit();
		assert_eq!(t.get(&[0x1, 0x23]).unwrap().unwrap(), vec![0x1u8, 0x23]);
	}

	test_layouts!(test_at_three, test_at_three_internal);
	fn test_at_three_internal<T: TrieLayout>() {
		let mut memdb = MemoryDB::<T::Hash, PrefixedKey<_>, DBValue>::default();
		let mut root = Default::default();
		let mut t = TrieDBMut::<T>::new(&mut memdb, &mut root);
		t.insert(&[0x01u8, 0x23], &[0x01u8, 0x23]).unwrap();
		t.insert(&[0xf1u8, 0x23], &[0xf1u8, 0x23]).unwrap();
		t.insert(&[0x81u8, 0x23], &[0x81u8, 0x23]).unwrap();
		assert_eq!(t.get(&[0x01, 0x23]).unwrap().unwrap(), vec![0x01u8, 0x23]);
		assert_eq!(t.get(&[0xf1, 0x23]).unwrap().unwrap(), vec![0xf1u8, 0x23]);
		assert_eq!(t.get(&[0x81, 0x23]).unwrap().unwrap(), vec![0x81u8, 0x23]);
		assert_eq!(t.get(&[0x82, 0x23]).unwrap(), None);
		t.commit();
		assert_eq!(t.get(&[0x01, 0x23]).unwrap().unwrap(), vec![0x01u8, 0x23]);
		assert_eq!(t.get(&[0xf1, 0x23]).unwrap().unwrap(), vec![0xf1u8, 0x23]);
		assert_eq!(t.get(&[0x81, 0x23]).unwrap().unwrap(), vec![0x81u8, 0x23]);
		assert_eq!(t.get(&[0x82, 0x23]).unwrap(), None);
	}

	test_layouts!(stress, stress_internal);
	fn stress_internal<T: TrieLayout>() {
		let mut seed = Default::default();
		for _ in 0..50 {
			let x = StandardMap {
				alphabet: Alphabet::Custom(b"@QWERTYUIOPASDFGHJKLZXCVBNM[/]^_".to_vec()),
				min_key: 5,
				journal_key: 0,
				value_mode: ValueMode::Index,
				count: 4,
			}.make_with(&mut seed);

			let real = reference_trie_root::<T, _, _, _>(x.clone());
			let mut memdb = MemoryDB::<T::Hash, PrefixedKey<_>, DBValue>::default();
			let mut root = Default::default();
			let mut memtrie = populate_trie::<T>(&mut memdb, &mut root, &x);
			let mut y = x.clone();
			y.sort_by(|ref a, ref b| a.0.cmp(&b.0));
			let mut memdb2 = MemoryDB::<T::Hash, PrefixedKey<_>, DBValue>::default();
			let mut root2 = Default::default();
			let mut memtrie_sorted = populate_trie::<T>(&mut memdb2, &mut root2, &y);
			if *memtrie.root() != real || *memtrie_sorted.root() != real {
				println!("TRIE MISMATCH");
				println!();
				println!("ORIGINAL... {:#x?}", memtrie.root());
				for i in &x {
					println!("{:#x?} -> {:#x?}", i.0, i.1);
				}
				println!("SORTED... {:#x?}", memtrie_sorted.root());
				for i in &y {
					println!("{:#x?} -> {:#x?}", i.0, i.1);
				}
			}
			assert_eq!(*memtrie.root(), real);
			assert_eq!(*memtrie_sorted.root(), real);
		}
	}

	test_layouts!(test_trie_existing, test_trie_existing_internal);
	fn test_trie_existing_internal<T: TrieLayout>() {
		let mut db = MemoryDB::<T::Hash, PrefixedKey<_>, DBValue>::default();
		let mut root = Default::default();
		{
			let mut t = TrieDBMut::<T>::new(&mut db, &mut root);
			t.insert(&[0x01u8, 0x23], &[0x01u8, 0x23]).unwrap();
		}

		{
			 let _ = TrieDBMut::<T>::from_existing(&mut db, &mut root);
		}
	}

	test_layouts!(insert_empty, insert_empty_internal);
	fn insert_empty_internal<T: TrieLayout>() {
		let mut seed = Default::default();
		let x = StandardMap {
				alphabet: Alphabet::Custom(b"@QWERTYUIOPASDFGHJKLZXCVBNM[/]^_".to_vec()),
				min_key: 5,
				journal_key: 0,
				value_mode: ValueMode::Index,
				count: 4,
		}.make_with(&mut seed);

		let mut db = MemoryDB::<T::Hash, PrefixedKey<_>, DBValue>::default();
		let mut root = Default::default();
		let mut t = TrieDBMut::<T>::new(&mut db, &mut root);
		for &(ref key, ref value) in &x {
			t.insert(key, value).unwrap();
		}

		assert_eq!(*t.root(), reference_trie_root::<T, _, _, _>(x.clone()));

		for &(ref key, _) in &x {
			t.insert(key, &[]).unwrap();
		}

		assert!(t.is_empty());
		let hashed_null_node = reference_hashed_null_node::<T>();
		assert_eq!(*t.root(), hashed_null_node);
	}

	test_layouts!(return_old_values, return_old_values_internal);
	fn return_old_values_internal<T: TrieLayout>() {
		let mut seed = Default::default();
		let x = StandardMap {
				alphabet: Alphabet::Custom(b"@QWERTYUIOPASDFGHJKLZXCVBNM[/]^_".to_vec()),
				min_key: 5,
				journal_key: 0,
				value_mode: ValueMode::Index,
				count: 2,
		}.make_with(&mut seed);

		let mut db = MemoryDB::<T::Hash, PrefixedKey<_>, DBValue>::default();
		let mut root = Default::default();
		let mut t = TrieDBMut::<T>::new(&mut db, &mut root);
		for &(ref key, ref value) in &x {
			assert!(t.insert(key, value).unwrap().is_none());
			assert_eq!(t.insert(key, value).unwrap(), Some(value.clone()));
		}
		for (key, value) in x {
			assert_eq!(t.remove(&key).unwrap(), Some(value));
			assert!(t.remove(&key).unwrap().is_none());
		}
	}

	#[test]
	fn combine_test() {
		let a: BackingByteVec = [0x12, 0x34][..].into();
		let b: &[u8] = [0x56, 0x78][..].into();
		let test_comb = |a: (_, &BackingByteVec), b, c| {
			let mut a = (a.0, a.1.clone());
			super::combine_key(&mut a, b);
			assert_eq!((a.0, &a.1[..]), c);
		};
		test_comb((0, &a), (0, &b), (0, &[0x12, 0x34, 0x56, 0x78][..]));
		test_comb((1, &a), (0, &b), (1, &[0x12, 0x34, 0x56, 0x78][..]));
		test_comb((0, &a), (1, &b), (1, &[0x01, 0x23, 0x46, 0x78][..]));
		test_comb((1, &a), (1, &b), (0, &[0x23, 0x46, 0x78][..]));
	}

	#[test]
	fn nice_debug_for_node() {
		use super::Node;
		let e: Node<u32> = Node::Leaf((1, vec![1, 2, 3].into()), vec![4, 5, 6]);
		assert_eq!(format!("{:?}", e), "Leaf((1, 010203), 040506)");
	}

}<|MERGE_RESOLUTION|>--- conflicted
+++ resolved
@@ -1756,54 +1756,7 @@
 			assert_eq!(*memtrie.root(), real);
 			unpopulate_trie(&mut memtrie, &x);
 			memtrie.commit();
-<<<<<<< HEAD
 			let hashed_null_node = reference_hashed_null_node::<T>();
-=======
-			let hashed_null_node = reference_hashed_null_node();
-			if *memtrie.root() != hashed_null_node {
-				println!("- TRIE MISMATCH");
-				println!();
-				println!("{:#x?} vs {:#x?}", memtrie.root(), hashed_null_node);
-				for i in &x {
-					println!("{:#x?} -> {:#x?}", i.0, i.1);
-				}
-			}
-			assert_eq!(*memtrie.root(), hashed_null_node);
-		}
-
-		// no_extension
-		let mut seed = Default::default();
-		for test_i in 0..10 {
-			if test_i % 50 == 0 {
-				debug!("{:?} of 10000 stress tests done", test_i);
-			}
-			let x = StandardMap {
-				alphabet: Alphabet::Custom(b"@QWERTYUIOPASDFGHJKLZXCVBNM[/]^_".to_vec()),
-				min_key: 5,
-				journal_key: 0,
-				value_mode: ValueMode::Index,
-				count: 100,
-			}.make_with(&mut seed);
-
-			let real = reference_trie_root_no_extension(x.clone());
-			let mut memdb = MemoryDB::<KeccakHasher, PrefixedKey<_>, DBValue>::default();
-			let mut root = Default::default();
-			let mut memtrie = populate_trie_no_extension(&mut memdb, &mut root, &x);
-
-			memtrie.commit();
-			if *memtrie.root() != real {
-				println!("TRIE MISMATCH");
-				println!();
-				println!("{:?} vs {:?}", memtrie.root(), real);
-				for i in &x {
-					println!("{:#x?} -> {:#x?}", i.0, i.1);
-				}
-			}
-			assert_eq!(*memtrie.root(), real);
-			unpopulate_trie_no_extension(&mut memtrie, &x);
-			memtrie.commit();
-			let hashed_null_node = reference_hashed_null_node();
->>>>>>> 5281fdff
 			if *memtrie.root() != hashed_null_node {
 				println!("- TRIE MISMATCH");
 				println!();
@@ -1843,12 +1796,8 @@
 
 		let mut memdb = MemoryDB::<T::Hash, PrefixedKey<_>, DBValue>::default();
 		let mut root = Default::default();
-<<<<<<< HEAD
-		let mut t = TrieDBMut::<T>::new(&mut memdb, &mut root);
-=======
 		{
-			let mut t = RefTrieDBMut::new(&mut memdb, &mut root);
->>>>>>> 5281fdff
+			let mut t = TrieDBMut::<T>::new(&mut memdb, &mut root);
 
 			t.insert(&[0x01], big_value).unwrap();
 			t.insert(&[0x01, 0x23], big_value).unwrap();
