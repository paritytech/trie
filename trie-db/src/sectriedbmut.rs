// Copyright 2017, 2020 Parity Technologies
//
// Licensed under the Apache License, Version 2.0 (the "License");
// you may not use this file except in compliance with the License.
// You may obtain a copy of the License at
//
//     http://www.apache.org/licenses/LICENSE-2.0
//
// Unless required by applicable law or agreed to in writing, software
// distributed under the License is distributed on an "AS IS" BASIS,
// WITHOUT WARRANTIES OR CONDITIONS OF ANY KIND, either express or implied.
// See the License for the specific language governing permissions and
// limitations under the License.

<<<<<<< HEAD
use crate::triedbmut::TrieDBMutBuilder;
use hash_db::{HashDB, Hasher};

use super::{CError, DBValue, Result, TrieDBMut, TrieHash, TrieLayout, TrieMut};
=======
use super::{CError, DBValue, Result, TrieDBMut, TrieHash, TrieLayout, TrieMut, Value};
use hash_db::{HashDB, Hasher};
>>>>>>> 2e02b093

/// A mutable `Trie` implementation which hashes keys and uses a generic `HashDB` backing database.
///
/// Use it as a `Trie` or `TrieMut` trait object. You can use `raw()` to get the backing `TrieDBMut`
/// object.
pub struct SecTrieDBMut<'db, L>
where
	L: TrieLayout,
{
	raw: TrieDBMut<'db, L>,
}

impl<'db, L> SecTrieDBMut<'db, L>
where
	L: TrieLayout,
{
	/// Create a new trie with the backing database `db` and empty `root`
	/// Initialise to the state entailed by the genesis block.
	/// This guarantees the trie is built correctly.
	pub fn new(db: &'db mut dyn HashDB<L::Hash, DBValue>, root: &'db mut TrieHash<L>) -> Self {
		SecTrieDBMut { raw: TrieDBMutBuilder::new(db, root).build() }
	}

	/// Create a new trie with the backing database `db` and `root`.
	///
	/// Returns an error if root does not exist.
	pub fn from_existing(
		db: &'db mut dyn HashDB<L::Hash, DBValue>,
		root: &'db mut TrieHash<L>,
	) -> Result<Self, TrieHash<L>, CError<L>> {
		Ok(SecTrieDBMut { raw: TrieDBMutBuilder::from_existing(db, root)?.build() })
	}

	/// Get the backing database.
	pub fn db(&self) -> &dyn HashDB<L::Hash, DBValue> {
		self.raw.db()
	}

	/// Get the backing database.
	pub fn db_mut(&mut self) -> &mut dyn HashDB<L::Hash, DBValue> {
		self.raw.db_mut()
	}
}

impl<'db, L> TrieMut<L> for SecTrieDBMut<'db, L>
where
	L: TrieLayout,
{
	fn root(&mut self) -> &TrieHash<L> {
		self.raw.root()
	}

	fn is_empty(&self) -> bool {
		self.raw.is_empty()
	}

	fn contains(&self, key: &[u8]) -> Result<bool, TrieHash<L>, CError<L>> {
		self.raw.contains(&L::Hash::hash(key).as_ref())
	}

	fn get<'a, 'key>(&'a self, key: &'key [u8]) -> Result<Option<DBValue>, TrieHash<L>, CError<L>>
	where
		'a: 'key,
	{
		self.raw.get(&L::Hash::hash(key).as_ref())
	}

	fn insert(
		&mut self,
		key: &[u8],
		value: &[u8],
	) -> Result<Option<Value<L>>, TrieHash<L>, CError<L>> {
		self.raw.insert(&L::Hash::hash(key).as_ref(), value)
	}

<<<<<<< HEAD
	fn remove(&mut self, key: &[u8]) -> Result<Option<DBValue>, TrieHash<L>, CError<L>> {
=======
	fn remove(&mut self, key: &[u8]) -> Result<Option<Value<L>>, TrieHash<L>, CError<L>> {
>>>>>>> 2e02b093
		self.raw.remove(&L::Hash::hash(key).as_ref())
	}
}<|MERGE_RESOLUTION|>--- conflicted
+++ resolved
@@ -12,15 +12,9 @@
 // See the License for the specific language governing permissions and
 // limitations under the License.
 
-<<<<<<< HEAD
 use crate::triedbmut::TrieDBMutBuilder;
+use crate::{CError, DBValue, Result, TrieDBMut, TrieHash, TrieLayout, TrieMut};
 use hash_db::{HashDB, Hasher};
-
-use super::{CError, DBValue, Result, TrieDBMut, TrieHash, TrieLayout, TrieMut};
-=======
-use super::{CError, DBValue, Result, TrieDBMut, TrieHash, TrieLayout, TrieMut, Value};
-use hash_db::{HashDB, Hasher};
->>>>>>> 2e02b093
 
 /// A mutable `Trie` implementation which hashes keys and uses a generic `HashDB` backing database.
 ///
@@ -96,11 +90,7 @@
 		self.raw.insert(&L::Hash::hash(key).as_ref(), value)
 	}
 
-<<<<<<< HEAD
-	fn remove(&mut self, key: &[u8]) -> Result<Option<DBValue>, TrieHash<L>, CError<L>> {
-=======
 	fn remove(&mut self, key: &[u8]) -> Result<Option<Value<L>>, TrieHash<L>, CError<L>> {
->>>>>>> 2e02b093
 		self.raw.remove(&L::Hash::hash(key).as_ref())
 	}
 }