// Copyright 2017, 2018 Parity Technologies
//
// Licensed under the Apache License, Version 2.0 (the "License");
// you may not use this file except in compliance with the License.
// You may obtain a copy of the License at
//
//     http://www.apache.org/licenses/LICENSE-2.0
//
// Unless required by applicable law or agreed to in writing, software
// distributed under the License is distributed on an "AS IS" BASIS,
// WITHOUT WARRANTIES OR CONDITIONS OF ANY KIND, either express or implied.
// See the License for the specific language governing permissions and
// limitations under the License.

//! Generic trait for trie node encoding/decoding. Takes a `hash_db::Hasher`
//! to parametrize the hashes used in the codec.

use hash_db::Hasher;
use node::Node;
use ChildReference;
<<<<<<< HEAD
use std::borrow::Borrow;
=======

#[cfg(feature = "std")]
use std::error::Error;


#[cfg(not(feature = "std"))]
use alloc::vec::Vec;

use elastic_array::ElasticArray128;

#[cfg(not(feature = "std"))]
pub trait Error {}

#[cfg(not(feature = "std"))]
impl<T> Error for T {}
>>>>>>> 3a5d065d

/// Trait for trie node encoding/decoding
/// TODO add const MAX_NODE_LEN and run all encoding over a mutable buffer, returning size. ->
/// avoid Vec by all means.
pub trait NodeCodec<H: Hasher>: Sized {
	/// Codec error type
	type Error: Error;

	/// Get the hashed null node.
	fn hashed_null_node() -> H::Out;

	/// Decode bytes to a `Node`. Returns `Self::E` on failure.
	fn decode(data: &[u8]) -> Result<Node, Self::Error>;

	/// Decode bytes to the `Hasher`s output type. Returns `None` on failure.
	fn try_decode_hash(data: &[u8]) -> Option<H::Out>;

	/// Check if the provided bytes correspond to the codecs "empty" node.
	fn is_empty_node(data: &[u8]) -> bool;

	/// Returns an empty node
	fn empty_node() -> Vec<u8>;

	/// Returns an encoded leaf node
	fn leaf_node(partial: &[u8], value: &[u8]) -> Vec<u8>;

	/// Returns an encoded extension node
	fn ext_node(partial: &[u8], child_ref: ChildReference<H::Out>) -> Vec<u8>;

	/// Returns an encoded branch node. Takes an iterator yielding `ChildReference<H::Out>` and an optional value
	fn branch_node(children: impl Iterator<Item = impl Borrow<Option<ChildReference<H::Out>>>>, value: Option<&[u8]>) -> Vec<u8>;

	/// Returns an encoded branch node with a possible partial path.
	fn branch_node_nibbled(partial: &[u8], children: impl Iterator<Item = impl Borrow<Option<ChildReference<H::Out>>>>, value: Option<&[u8]>) -> Vec<u8>;
}<|MERGE_RESOLUTION|>--- conflicted
+++ resolved
@@ -18,9 +18,11 @@
 use hash_db::Hasher;
 use node::Node;
 use ChildReference;
-<<<<<<< HEAD
+#[cfg(feature = "std")]
 use std::borrow::Borrow;
-=======
+
+#[cfg(not(feature = "std"))]
+use core::borrow::Borrow;
 
 #[cfg(feature = "std")]
 use std::error::Error;
@@ -29,14 +31,11 @@
 #[cfg(not(feature = "std"))]
 use alloc::vec::Vec;
 
-use elastic_array::ElasticArray128;
-
 #[cfg(not(feature = "std"))]
 pub trait Error {}
 
 #[cfg(not(feature = "std"))]
 impl<T> Error for T {}
->>>>>>> 3a5d065d
 
 /// Trait for trie node encoding/decoding
 /// TODO add const MAX_NODE_LEN and run all encoding over a mutable buffer, returning size. ->
