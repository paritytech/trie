--- conflicted
+++ resolved
@@ -30,15 +30,11 @@
 /// Trait for trie node encoding/decoding.
 /// Uses a type parameter to allow registering
 /// positions without colling decode plan.
-<<<<<<< HEAD
-pub trait NodeCodec<M: Meta>: Sized {
-=======
 pub trait NodeCodec: Sized {
 	/// Allows adding byte that are not hashed to indicate a node contains
 	/// a hashed value.
 	const OFFSET_CONTAINS_HASH: usize = 0;
 
->>>>>>> 618beec2
 	/// Codec error type.
 	type Error: Error;
 
@@ -50,11 +46,7 @@
 	fn hashed_null_node() -> Self::HashOut;
 
 	/// Decode bytes to a `NodePlan`. Returns `Self::E` on failure.
-<<<<<<< HEAD
-	fn decode_plan(data: &[u8], meta: &mut M) -> Result<NodePlan, Self::Error> {
-=======
 	fn decode_plan(data: &[u8], meta: &mut Meta) -> Result<NodePlan, Self::Error> {
->>>>>>> 618beec2
 		Self::decode_plan_inner(data).map(|plan| {
 			meta.decoded_callback(&plan);
 			plan
@@ -65,11 +57,7 @@
 	fn decode_plan_inner(data: &[u8]) -> Result<NodePlan, Self::Error>;
 
 	/// Decode bytes to a `Node`. Returns `Self::E` on failure.
-<<<<<<< HEAD
-	fn decode<'a>(data: &'a [u8], meta: &mut M) -> Result<Node<'a>, Self::Error> {
-=======
 	fn decode<'a>(data: &'a [u8], meta: &mut Meta) -> Result<Node<'a>, Self::Error> {
->>>>>>> 618beec2
 		Ok(Self::decode_plan(data, meta)?.build(data))
 	}
 
@@ -77,18 +65,10 @@
 	fn is_empty_node(data: &[u8]) -> bool;
 
 	/// Returns an encoded empty node.
-	fn empty_node(meta: &mut M) -> Vec<u8>;
-
-
-	/// Returns an encoded empty node without meta handling.
-	fn empty_node_no_meta() -> &'static [u8];
+	fn empty_node() -> &'static [u8];
 
 	/// Returns an encoded leaf node
-<<<<<<< HEAD
-	fn leaf_node(partial: Partial, value: Value, meta: &mut M) -> Vec<u8>;
-=======
 	fn leaf_node(partial: Partial, value: Value, meta: &mut Meta) -> Vec<u8>;
->>>>>>> 618beec2
 
 	/// Returns an encoded extension node
 	/// Note that number_nibble is the number of element of the iterator
@@ -98,11 +78,7 @@
 		partial: impl Iterator<Item = u8>,
 		number_nibble: usize,
 		child_ref: ChildReference<Self::HashOut>,
-<<<<<<< HEAD
-		meta: &mut M,
-=======
 		meta: &mut Meta,
->>>>>>> 618beec2
 	) -> Vec<u8>;
 
 	/// Returns an encoded branch node.
@@ -110,11 +86,7 @@
 	fn branch_node(
 		children: impl Iterator<Item = impl Borrow<Option<ChildReference<Self::HashOut>>>>,
 		value: Value,
-<<<<<<< HEAD
-		meta: &mut M,
-=======
 		meta: &mut Meta,
->>>>>>> 618beec2
 	) -> Vec<u8>;
 
 	/// Returns an encoded branch node with a possible partial path.
@@ -124,10 +96,6 @@
 		number_nibble: usize,
 		children: impl Iterator<Item = impl Borrow<Option<ChildReference<Self::HashOut>>>>,
 		value: Value,
-<<<<<<< HEAD
-		meta: &mut M,
-=======
 		meta: &mut Meta,
->>>>>>> 618beec2
 	) -> Vec<u8>;
 }