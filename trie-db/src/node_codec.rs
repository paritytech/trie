// Copyright 2017, 2018 Parity Technologies
//
// Licensed under the Apache License, Version 2.0 (the "License");
// you may not use this file except in compliance with the License.
// You may obtain a copy of the License at
//
//     http://www.apache.org/licenses/LICENSE-2.0
//
// Unless required by applicable law or agreed to in writing, software
// distributed under the License is distributed on an "AS IS" BASIS,
// WITHOUT WARRANTIES OR CONDITIONS OF ANY KIND, either express or implied.
// See the License for the specific language governing permissions and
// limitations under the License.

//! Generic trait for trie node encoding/decoding. Takes a `hash_db::Hasher`
//! to parametrize the hashes used in the codec.

<<<<<<< HEAD
use crate::MaybeDebug;
use crate::node::{Node, NodePlan, Value, ValuePlan};
use crate::ChildReference;
=======
use crate::node::{Node, NodePlan};
use crate::{MaybeDebug, ChildReference, Meta};
>>>>>>> f418ed70

use crate::rstd::{borrow::Borrow, Error, hash, vec::Vec};


/// Representation of a nible slice (right aligned).
/// It contains a right aligned padded first byte (first pair element is the number of nibbles
/// (0 to max nb nibble - 1), second pair element is the padded nibble), and a slice over
/// the remaining bytes.
pub type Partial<'a> = ((u8, u8), &'a[u8]);

/// Trait for trie node encoding/decoding.
/// Uses a type parameter to allow registering
/// positions without colling decode plan.
pub trait NodeCodec<M: Meta>: Sized {
	/// Codec error type.
	type Error: Error;

	/// Output type of encoded node hasher.
	type HashOut: AsRef<[u8]> + AsMut<[u8]> + Default + MaybeDebug + PartialEq + Eq
		+ hash::Hash + Send + Sync + Clone + Copy;

	/// Get the hashed null node.
	fn hashed_null_node() -> Self::HashOut;

	/// Decode bytes to a `NodePlan`. Returns `Self::E` on failure.
<<<<<<< HEAD
	fn decode_plan(data: &[u8], hashed_value: bool) -> Result<NodePlan, Self::Error>;

	/// Decode bytes to a `Node`. Returns `Self::E` on failure.
	fn decode(data: &[u8], hashed_value: bool) -> Result<Node, Self::Error> {
		Ok(Self::decode_plan(data, hashed_value)?.build(data))
=======
	fn decode_plan(data: &[u8], meta: &mut M) -> Result<NodePlan, Self::Error> {
		Self::decode_plan_inner(data).map(|plan| {
			meta.decoded_callback(&plan);
			plan
		})
	}

	/// Inner implementation for `decode_plan`.
	fn decode_plan_inner(data: &[u8]) -> Result<NodePlan, Self::Error>;

	/// Decode bytes to a `Node`. Returns `Self::E` on failure.
	fn decode<'a>(data: &'a [u8], meta: &mut M) -> Result<Node<'a>, Self::Error> {
		Ok(Self::decode_plan(data, meta)?.build(data))
>>>>>>> f418ed70
	}

	/// Check if the provided bytes correspond to the codecs "empty" node.
	fn is_empty_node(data: &[u8]) -> bool;

	/// Returns an encoded empty node.
	fn empty_node(meta: &mut M) -> &'static [u8];

	/// Returns an encoded leaf node
<<<<<<< HEAD
	fn leaf_node(partial: Partial, value: Value) -> Vec<u8>;
=======
	fn leaf_node(partial: Partial, value: &[u8], meta: &mut M) -> Vec<u8>;
>>>>>>> f418ed70

	/// Returns value position in encoded slice.
	/// TODO slow, could be better with individual function variant,
	/// but this is less work as a first step.
<<<<<<< HEAD
	fn value_range(encoded: &[u8]) -> Option<ValuePlan> {
		Self::decode_plan(encoded, false).ok().map(|plan| plan.value_range()).flatten()
=======
	/// TODO remove and use default impl when needed: do not have
	/// to be a codec function.
	fn value_range(encoded: &[u8]) -> Option<Range<usize>> {
		Self::decode_plan(encoded).ok().map(|plan| plan.value_range()).flatten()
>>>>>>> f418ed70
	}

	/// Returns an encoded extension node
	/// Note that number_nibble is the number of element of the iterator
	/// it can possibly be obtain by `Iterator` `size_hint`, but
	/// for simplicity it is used directly as a parameter.
	fn extension_node(
		partial: impl Iterator<Item = u8>,
		number_nibble: usize,
		child_ref: ChildReference<Self::HashOut>,
		meta: &mut M,
	) -> Vec<u8>;

	/// Returns an encoded branch node.
	/// Takes an iterator yielding `ChildReference<Self::HashOut>` and an optional value.
	fn branch_node(
		children: impl Iterator<Item = impl Borrow<Option<ChildReference<Self::HashOut>>>>,
<<<<<<< HEAD
		value: Value,
=======
		value: Option<&[u8]>,
		meta: &mut M,
>>>>>>> f418ed70
	) -> Vec<u8>;

	/// Returns an encoded branch node with a possible partial path.
	/// `number_nibble` is the partial path length as in `extension_node`.
	fn branch_node_nibbled(
		partial: impl Iterator<Item = u8>,
		number_nibble: usize,
		children: impl Iterator<Item = impl Borrow<Option<ChildReference<Self::HashOut>>>>,
<<<<<<< HEAD
		value: Value,
=======
		value: Option<&[u8]>,
		meta: &mut M,
>>>>>>> f418ed70
	) -> Vec<u8>;
}<|MERGE_RESOLUTION|>--- conflicted
+++ resolved
@@ -15,14 +15,8 @@
 //! Generic trait for trie node encoding/decoding. Takes a `hash_db::Hasher`
 //! to parametrize the hashes used in the codec.
 
-<<<<<<< HEAD
-use crate::MaybeDebug;
 use crate::node::{Node, NodePlan, Value, ValuePlan};
-use crate::ChildReference;
-=======
-use crate::node::{Node, NodePlan};
 use crate::{MaybeDebug, ChildReference, Meta};
->>>>>>> f418ed70
 
 use crate::rstd::{borrow::Borrow, Error, hash, vec::Vec};
 
@@ -48,13 +42,6 @@
 	fn hashed_null_node() -> Self::HashOut;
 
 	/// Decode bytes to a `NodePlan`. Returns `Self::E` on failure.
-<<<<<<< HEAD
-	fn decode_plan(data: &[u8], hashed_value: bool) -> Result<NodePlan, Self::Error>;
-
-	/// Decode bytes to a `Node`. Returns `Self::E` on failure.
-	fn decode(data: &[u8], hashed_value: bool) -> Result<Node, Self::Error> {
-		Ok(Self::decode_plan(data, hashed_value)?.build(data))
-=======
 	fn decode_plan(data: &[u8], meta: &mut M) -> Result<NodePlan, Self::Error> {
 		Self::decode_plan_inner(data).map(|plan| {
 			meta.decoded_callback(&plan);
@@ -68,34 +55,22 @@
 	/// Decode bytes to a `Node`. Returns `Self::E` on failure.
 	fn decode<'a>(data: &'a [u8], meta: &mut M) -> Result<Node<'a>, Self::Error> {
 		Ok(Self::decode_plan(data, meta)?.build(data))
->>>>>>> f418ed70
 	}
 
 	/// Check if the provided bytes correspond to the codecs "empty" node.
 	fn is_empty_node(data: &[u8]) -> bool;
 
 	/// Returns an encoded empty node.
-	fn empty_node(meta: &mut M) -> &'static [u8];
+	fn empty_node() -> &'static [u8];
 
 	/// Returns an encoded leaf node
-<<<<<<< HEAD
-	fn leaf_node(partial: Partial, value: Value) -> Vec<u8>;
-=======
-	fn leaf_node(partial: Partial, value: &[u8], meta: &mut M) -> Vec<u8>;
->>>>>>> f418ed70
+	fn leaf_node(partial: Partial, value: Value, meta: &mut M) -> Vec<u8>;
 
 	/// Returns value position in encoded slice.
 	/// TODO slow, could be better with individual function variant,
 	/// but this is less work as a first step.
-<<<<<<< HEAD
-	fn value_range(encoded: &[u8]) -> Option<ValuePlan> {
-		Self::decode_plan(encoded, false).ok().map(|plan| plan.value_range()).flatten()
-=======
-	/// TODO remove and use default impl when needed: do not have
-	/// to be a codec function.
-	fn value_range(encoded: &[u8]) -> Option<Range<usize>> {
-		Self::decode_plan(encoded).ok().map(|plan| plan.value_range()).flatten()
->>>>>>> f418ed70
+	fn value_range(encoded: &[u8], meta: &mut M) -> Option<ValuePlan> {
+		Self::decode_plan(encoded, meta).ok().map(|plan| plan.value_range()).flatten()
 	}
 
 	/// Returns an encoded extension node
@@ -113,12 +88,8 @@
 	/// Takes an iterator yielding `ChildReference<Self::HashOut>` and an optional value.
 	fn branch_node(
 		children: impl Iterator<Item = impl Borrow<Option<ChildReference<Self::HashOut>>>>,
-<<<<<<< HEAD
 		value: Value,
-=======
-		value: Option<&[u8]>,
 		meta: &mut M,
->>>>>>> f418ed70
 	) -> Vec<u8>;
 
 	/// Returns an encoded branch node with a possible partial path.
@@ -127,11 +98,7 @@
 		partial: impl Iterator<Item = u8>,
 		number_nibble: usize,
 		children: impl Iterator<Item = impl Borrow<Option<ChildReference<Self::HashOut>>>>,
-<<<<<<< HEAD
 		value: Value,
-=======
-		value: Option<&[u8]>,
 		meta: &mut M,
->>>>>>> f418ed70
 	) -> Vec<u8>;
 }