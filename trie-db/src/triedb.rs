// Copyright 2017, 2019 Parity Technologies
//
// Licensed under the Apache License, Version 2.0 (the "License");
// you may not use this file except in compliance with the License.
// You may obtain a copy of the License at
//
//     http://www.apache.org/licenses/LICENSE-2.0
//
// Unless required by applicable law or agreed to in writing, software
// distributed under the License is distributed on an "AS IS" BASIS,
// WITHOUT WARRANTIES OR CONDITIONS OF ANY KIND, either express or implied.
// See the License for the specific language governing permissions and
// limitations under the License.

use hash_db::{HashDBRef, Prefix, EMPTY_PREFIX};
use nibble::NibbleSlice;
use iterator::TrieDBNodeIterator;
<<<<<<< HEAD
use super::node::{Node, OwnedNode};
use node_codec::NodeCodec;
=======
use super::node::{NodeHandle, Node, OwnedNode, decode_hash};
>>>>>>> bd3d8baa
use super::lookup::Lookup;
use super::{Result, DBValue, Trie, TrieItem, TrieError, TrieIterator, Query,
	TrieLayout, CError, TrieHash};
use super::nibble::NibbleVec;
#[cfg(feature = "std")]
use ::std::fmt;

#[cfg(not(feature = "std"))]
use alloc::boxed::Box;

#[cfg(not(feature = "std"))]
use alloc::vec::Vec;

/// A `Trie` implementation using a generic `HashDB` backing database, a `Hasher`
/// implementation to generate keys and a `NodeCodec` implementation to encode/decode
/// the nodes.
///
/// Use it as a `Trie` trait object. You can use `db()` to get the backing database object.
/// Use `get` and `contains` to query values associated with keys in the trie.
///
/// # Example
/// ```
/// extern crate trie_db;
/// extern crate reference_trie;
/// extern crate hash_db;
/// extern crate keccak_hasher;
/// extern crate memory_db;
///
/// use hash_db::Hasher;
/// use reference_trie::{RefTrieDBMut, RefTrieDB, Trie, TrieMut};
/// use trie_db::DBValue;
/// use keccak_hasher::KeccakHasher;
/// use memory_db::*;
///
/// fn main() {
///   let mut memdb = MemoryDB::<KeccakHasher, HashKey<_>, _>::default();
///   let mut root = Default::default();
///   RefTrieDBMut::new(&mut memdb, &mut root).insert(b"foo", b"bar").unwrap();
///   let t = RefTrieDB::new(&memdb, &root).unwrap();
///   assert!(t.contains(b"foo").unwrap());
///   assert_eq!(t.get(b"foo").unwrap().unwrap(), DBValue::from_slice(b"bar"));
/// }
/// ```
pub struct TrieDB<'db, L>
where
	L: TrieLayout,
{
	db: &'db dyn HashDBRef<L::Hash, DBValue>,
	root: &'db TrieHash<L>,
	/// The number of hashes performed so far in operations on this trie.
	hash_count: usize,
}

impl<'db, L> TrieDB<'db, L>
where
	L: TrieLayout,
{
	/// Create a new trie with the backing database `db` and `root`
	/// Returns an error if `root` does not exist
	pub fn new(
		db: &'db dyn HashDBRef<L::Hash, DBValue>,
		root: &'db TrieHash<L>
	) -> Result<Self, TrieHash<L>, CError<L>> {
		if !db.contains(root, EMPTY_PREFIX) {
			Err(Box::new(TrieError::InvalidStateRoot(*root)))
		} else {
			Ok(TrieDB {db, root, hash_count: 0})
		}
	}

	/// Get the backing database.
	pub fn db(&'db self) -> &'db dyn HashDBRef<L::Hash, DBValue> { self.db }

	/// Given some node-describing data `node`, and node key return the actual node RLP.
	/// This could be a simple identity operation in the case that the node is sufficiently small,
<<<<<<< HEAD
	/// but may require a database lookup. If `is_root_data` then this is root-data and
	/// is known to be literal.
	///
	/// Return value is the node data and a boolean which is false if the value was looked up in
	/// the database and true if it was returned raw.
	///
	/// `partial_key` is encoded nibble slice that addresses the node.
	pub(crate) fn get_raw_or_lookup(
		&self, node: &[u8],
		partial_key: Prefix,
	) -> Result<(DBValue, bool), TrieHash<L>, CError<L>> {
		match (partial_key.0.is_empty() && partial_key.1.is_none(), L::Codec::try_decode_hash(node)) {
			(false, Some(key)) => {
				let data = self.db
					.get(&key, partial_key)
					.ok_or_else(|| Box::new(TrieError::IncompleteDatabase(key)))?;
				Ok((data, false))
			}
			_ => Ok((DBValue::from_slice(node), true)),
		}
=======
	/// but may require a database lookup.
	///
	/// Return value is the node data and the node hash if the value was looked up in the database
	/// or None if it was returned raw.
	///
	/// `partial_key` is encoded nibble slice that addresses the node.
	pub(crate) fn get_raw_or_lookup(
		&self,
		parent_hash: TrieHash<L>,
		node_handle: NodeHandle,
		partial_key: Prefix,
	) -> Result<(OwnedNode<DBValue>, Option<TrieHash<L>>), TrieHash<L>, CError<L>> {
		let (node_hash, node_data) = match node_handle {
			NodeHandle::Hash(data) => {
				let node_hash = decode_hash::<L::Hash>(data)
					.ok_or_else(|| Box::new(TrieError::InvalidHash(parent_hash, data.to_vec())))?;
				let node_data = self.db
					.get(&node_hash, partial_key)
					.ok_or_else(|| {
						if partial_key == EMPTY_PREFIX {
							Box::new(TrieError::InvalidStateRoot(node_hash))
						} else {
							Box::new(TrieError::IncompleteDatabase(node_hash))
						}
					})?;

				(Some(node_hash), node_data)
			}
			NodeHandle::Inline(data) => (None, DBValue::from_slice(data)),
		};
		let owned_node = OwnedNode::new::<L::Codec>(node_data)
			.map_err(|e| Box::new(TrieError::DecoderError(node_hash.unwrap_or(parent_hash), e)))?;
		Ok((owned_node, node_hash))
>>>>>>> bd3d8baa
	}
}

impl<'db, L> Trie<L> for TrieDB<'db, L>
where
	L: TrieLayout,
{
	fn root(&self) -> &TrieHash<L> { self.root }

	fn get_with<'a, 'key, Q: Query<L::Hash>>(
		&'a self,
		key: &'key [u8],
		query: Q,
	) -> Result<Option<Q::Item>, TrieHash<L>, CError<L>>
		where 'a: 'key,
	{
		Lookup::<L, Q> {
			db: self.db,
			query: query,
			hash: self.root.clone(),
		}.look_up(NibbleSlice::new(key))
	}

	fn iter<'a>(&'a self)-> Result<
		Box<dyn TrieIterator<L, Item=TrieItem<TrieHash<L>, CError<L>>> + 'a>,
		TrieHash<L>,
		CError<L>,
	> {
		TrieDBIterator::new(self).map(|iter| Box::new(iter) as Box<_>)
	}
}


#[cfg(feature="std")]
// This is for pretty debug output only
struct TrieAwareDebugNode<'db, 'a, L>
where
	L: TrieLayout,
{
	trie: &'db TrieDB<'db, L>,
	node_key: NodeHandle<'a>,
	partial_key: NibbleVec,
	index: Option<u8>,
}

#[cfg(feature="std")]
impl<'db, 'a, L> fmt::Debug for TrieAwareDebugNode<'db, 'a, L>
where
	L: TrieLayout,
{
	fn fmt(&self, f: &mut fmt::Formatter) -> fmt::Result {
<<<<<<< HEAD
		if let Ok((node, _inline)) = self.trie.get_raw_or_lookup(self.node_key, self.partial_key.as_prefix()) {
			match L::Codec::decode(&node) {
				Ok(Node::Leaf(slice, value)) =>
=======
		match self.trie.get_raw_or_lookup(
			<TrieHash<L>>::default(),
			self.node_key,
			self.partial_key.as_prefix()
		) {
			Ok((owned_node, _node_hash)) => match owned_node.node() {
				Node::Leaf(slice, value) =>
>>>>>>> bd3d8baa
					match (f.debug_struct("Node::Leaf"), self.index) {
						(ref mut d, Some(i)) => d.field("index", &i),
						(ref mut d, _) => d,
					}
						.field("slice", &slice)
						.field("value", &value)
						.finish(),
				Node::Extension(slice, item) => {
					match (f.debug_struct("Node::Extension"), self.index) {
						(ref mut d, Some(i)) => d.field("index", &i),
						(ref mut d, _) => d,
					}
						.field("slice", &slice)
						.field("item", &TrieAwareDebugNode {
							trie: self.trie,
							node_key: item,
							partial_key: self.partial_key
								.clone_append_optional_slice_and_nibble(Some(&slice), None),
							index: None,
						})
						.finish()
				},
				Node::Branch(ref nodes, ref value) => {
					let nodes: Vec<TrieAwareDebugNode<L>> = nodes.into_iter()
						.enumerate()
						.filter_map(|(i, n)| n.map(|n| (i, n)))
						.map(|(i, n)| TrieAwareDebugNode {
							trie: self.trie,
							index: Some(i as u8),
							node_key: n,
							partial_key: self.partial_key
								.clone_append_optional_slice_and_nibble(None, Some(i as u8)),
						})
						.collect();
					match (f.debug_struct("Node::Branch"), self.index) {
						(ref mut d, Some(ref i)) => d.field("index", i),
						(ref mut d, _) => d,
					}
						.field("nodes", &nodes)
						.field("value", &value)
						.finish()
				},
				Node::NibbledBranch(slice, nodes, value) => {
					let nodes: Vec<TrieAwareDebugNode<L>> = nodes.into_iter()
						.enumerate()
						.filter_map(|(i, n)| n.map(|n| (i, n)))
						.map(|(i, n)| TrieAwareDebugNode {
							trie: self.trie,
							index: Some(i as u8),
							node_key: n,
							partial_key: self.partial_key
								.clone_append_optional_slice_and_nibble(Some(&slice), Some(i as u8)),
						}).collect();
					match (f.debug_struct("Node::NibbledBranch"), self.index) {
						(ref mut d, Some(ref i)) => d.field("index", i),
						(ref mut d, _) => d,
					}
						.field("slice", &slice)
						.field("nodes", &nodes)
						.field("value", &value)
						.finish()
				},
				Node::Empty => f.debug_struct("Node::Empty").finish(),
			},
			Err(e) => f.debug_struct("BROKEN_NODE")
				.field("index", &self.index)
				.field("key", &self.node_key)
				.field("error", &format!("ERROR fetching node: {}", e))
				.finish(),
		}
	}
}

#[cfg(feature="std")]
impl<'db, L> fmt::Debug for TrieDB<'db, L>
where
	L: TrieLayout,
{
	fn fmt(&self, f: &mut fmt::Formatter) -> fmt::Result {
		f.debug_struct("TrieDB")
			.field("hash_count", &self.hash_count)
			.field("root", &TrieAwareDebugNode {
				trie: self,
				node_key: NodeHandle::Hash(self.root().as_ref()),
				partial_key: NibbleVec::new(),
				index: None,
			})
			.finish()
	}
}

/// Iterator for going through all values in the trie in pre-order traversal order.
pub struct TrieDBIterator<'a, L: TrieLayout> {
	inner: TrieDBNodeIterator<'a, L>,
}

impl<'a, L: TrieLayout> TrieDBIterator<'a, L> {
	/// Create a new iterator.
	pub fn new(db: &'a TrieDB<L>) -> Result<TrieDBIterator<'a, L>, TrieHash<L>, CError<L>> {
		let inner = TrieDBNodeIterator::new(db)?;
		Ok(TrieDBIterator { inner })
	}
}

impl<'a, L: TrieLayout> TrieIterator<L> for TrieDBIterator<'a, L> {
	/// Position the iterator on the first element with key >= `key`
	fn seek(&mut self, key: &[u8]) -> Result<(), TrieHash<L>, CError<L>> {
		TrieIterator::seek(&mut self.inner, key)
<<<<<<< HEAD
	}

	fn prefix(&mut self, prefix: &[u8]) -> Result<(), TrieHash<L>, CError<L>> {
		TrieIterator::seek(&mut self.inner, prefix)
=======
>>>>>>> bd3d8baa
	}

}

impl<'a, L: TrieLayout> Iterator for TrieDBIterator<'a, L> {
	type Item = TrieItem<'a, TrieHash<L>, CError<L>>;

	fn next(&mut self) -> Option<Self::Item> {
		while let Some(item) = self.inner.next() {
			match item {
				Ok((mut prefix, _, node)) => {
<<<<<<< HEAD
					let maybe_value = match node.as_ref() {
						&OwnedNode::Leaf(ref partial, ref value) => {
						prefix.append(partial);
							Some(value.as_ref())
						}
						&OwnedNode::Branch(ref branch) =>
							branch.get_value(),
						&OwnedNode::NibbledBranch(ref partial, ref branch) => {
							prefix.append(partial);
							branch.get_value()
=======
					let maybe_value = match node.node() {
						Node::Leaf(partial, value) => {
							prefix.append_partial(partial.right());
							Some(value)
						}
						Node::Branch(_, value) => value,
						Node::NibbledBranch(partial, _, value) => {
							prefix.append_partial(partial.right());
							value
>>>>>>> bd3d8baa
						}
						_ => None,
					};
					if let Some(value) = maybe_value {
						let (key_slice, maybe_extra_nibble) = prefix.as_prefix();
						let key = key_slice.to_vec();
						if let Some(extra_nibble) = maybe_extra_nibble {
							return Some(Err(Box::new(
								TrieError::ValueAtIncompleteKey(key, extra_nibble)
							)));
						}
						return Some(Ok((key, DBValue::from_slice(value))));
					}
				},
				Err(err) => return Some(Err(err)),
			}
		}
		None
	}
}

#[cfg(test)]
mod tests {
	use memory_db::{MemoryDB, PrefixedKey};
	use keccak_hasher::KeccakHasher;
	use DBValue;
	use reference_trie::{RefTrieDB, RefTrieDBMut, RefLookup, Trie, TrieMut, NibbleSlice};
	use reference_trie::{RefTrieDBNoExt, RefTrieDBMutNoExt};

	#[test]
	fn iterator_works() {
		let pairs = vec![
			(hex!("0103000000000000000464").to_vec(), hex!("fffffffffe").to_vec()),
			(hex!("0103000000000000000469").to_vec(), hex!("ffffffffff").to_vec()),
		];

		let mut memdb = MemoryDB::<KeccakHasher, PrefixedKey<_>, DBValue>::default();
		let mut root = Default::default();
		{
			let mut t = RefTrieDBMut::new(&mut memdb, &mut root);
			for (x, y) in &pairs {
				t.insert(x, y).unwrap();
			}
		}

		let trie = RefTrieDB::new(&memdb, &root).unwrap();

		let iter = trie.iter().unwrap();
		let mut iter_pairs = Vec::new();
		for pair in iter {
			let (key, value) = pair.unwrap();
			iter_pairs.push((key, value.to_vec()));
		}

		assert_eq!(pairs, iter_pairs);
	}

	#[test]
	fn iterator_works_without_extension() {
		let pairs = vec![
			(hex!("0103000000000000000464").to_vec(), hex!("fffffffffe").to_vec()),
			(hex!("0103000000000000000469").to_vec(), hex!("ffffffffff").to_vec()),
		];

		let mut memdb = MemoryDB::<_, PrefixedKey<_>, _>::default();
		let mut root = Default::default();
		{
			let mut t = RefTrieDBMutNoExt::new(&mut memdb, &mut root);
			for (x, y) in &pairs {
				t.insert(x, y).unwrap();
			}
		}

		let trie = RefTrieDBNoExt::new(&memdb, &root).unwrap();

		let iter = trie.iter().unwrap();
		let mut iter_pairs = Vec::new();
		for pair in iter {
			let (key, value) = pair.unwrap();
			iter_pairs.push((key, value.to_vec()));
		}

		assert_eq!(pairs, iter_pairs);
	}

	#[test]
	fn iterator_seek_works() {
		let pairs = vec![
			(hex!("0103000000000000000464").to_vec(), hex!("fffffffffe").to_vec()),
			(hex!("0103000000000000000469").to_vec(), hex!("ffffffffff").to_vec()),
		];

		let mut memdb = MemoryDB::<KeccakHasher, PrefixedKey<_>, DBValue>::default();
		let mut root = Default::default();
		{
			let mut t = RefTrieDBMut::new(&mut memdb, &mut root);
			for (x, y) in &pairs {
				t.insert(x, y).unwrap();
			}
		}

		let t = RefTrieDB::new(&memdb, &root).unwrap();

		let mut iter = t.iter().unwrap();
		assert_eq!(
			iter.next().unwrap().unwrap(),
			(
				hex!("0103000000000000000464").to_vec(),
				DBValue::from_slice(&hex!("fffffffffe")[..]),
			)
		);
		iter.seek(&hex!("00")[..]).unwrap();
		assert_eq!(
			pairs,
			iter.map(|x| x.unwrap())
				.map(|(k, v)| (k, v[..].to_vec()))
				.collect::<Vec<_>>()
		);
		let mut iter = t.iter().unwrap();
		iter.seek(&hex!("0103000000000000000465")[..]).unwrap();
		assert_eq!(
			&pairs[1..],
			&iter.map(|x| x.unwrap())
				.map(|(k, v)| (k, v[..].to_vec()))
				.collect::<Vec<_>>()[..]
		);
	}

	#[test]
	fn iterator_seek_works_without_extension() {
		let pairs = vec![
			(hex!("0103000000000000000464").to_vec(), hex!("fffffffffe").to_vec()),
			(hex!("0103000000000000000469").to_vec(), hex!("ffffffffff").to_vec()),
		];

		let mut memdb = MemoryDB::<_, PrefixedKey<_>, _>::default();
		let mut root = Default::default();
		{
			let mut t = RefTrieDBMutNoExt::new(&mut memdb, &mut root);
			for (x, y) in &pairs {
				t.insert(x, y).unwrap();
			}
		}

		let t = RefTrieDBNoExt::new(&memdb, &root).unwrap();

		let mut iter = t.iter().unwrap();
		assert_eq!(
			iter.next().unwrap().unwrap(),
			(hex!("0103000000000000000464").to_vec(), DBValue::from_slice(&hex!("fffffffffe")[..]))
		);
		iter.seek(&hex!("00")[..]).unwrap();
		assert_eq!(
			pairs,
			iter.map(|x| x.unwrap()).map(|(k, v)| (k, v[..].to_vec())).collect::<Vec<_>>(),
		);
		let mut iter = t.iter().unwrap();
		iter.seek(&hex!("0103000000000000000465")[..]).unwrap();
		assert_eq!(
			&pairs[1..],
			&iter.map(|x| x.unwrap()).map(|(k, v)| (k, v[..].to_vec())).collect::<Vec<_>>()[..],
		);
	}

	#[test]
	fn iterator() {
		let d = vec![
			DBValue::from_slice(b"A"),
			DBValue::from_slice(b"AA"),
			DBValue::from_slice(b"AB"),
			DBValue::from_slice(b"B"),
		];

		let mut memdb = MemoryDB::<KeccakHasher, PrefixedKey<_>, DBValue>::default();
		let mut root = Default::default();
		{
			let mut t = RefTrieDBMut::new(&mut memdb, &mut root);
			for x in &d {
				t.insert(x, x).unwrap();
			}
		}

		let t = RefTrieDB::new(&memdb, &root).unwrap();
		assert_eq!(
			d.iter()
				.map(|i| i.clone().into_vec())
				.collect::<Vec<_>>(),
			t.iter()
				.unwrap()
				.map(|x| x.unwrap().0)
				.collect::<Vec<_>>()
		);
		assert_eq!(d, t.iter().unwrap().map(|x| x.unwrap().1).collect::<Vec<_>>());
	}

	#[test]
	fn iterator_without_extension() {
		let d = vec![
			DBValue::from_slice(b"A"),
			DBValue::from_slice(b"AA"),
			DBValue::from_slice(b"AB"),
			DBValue::from_slice(b"B"),
		];

		let mut memdb = MemoryDB::<KeccakHasher, PrefixedKey<_>, DBValue>::default();
		let mut root = Default::default();
		{
			let mut t = RefTrieDBMutNoExt::new(&mut memdb, &mut root);
			for x in &d {
				t.insert(x, x).unwrap();
			}
		}

		let t = RefTrieDBNoExt::new(&memdb, &root).unwrap();
		assert_eq!(
			d.iter().map(|i| i.clone().into_vec()).collect::<Vec<_>>(),
			t.iter().unwrap().map(|x| x.unwrap().0).collect::<Vec<_>>(),
		);
		assert_eq!(d, t.iter().unwrap().map(|x| x.unwrap().1).collect::<Vec<_>>());
	}

	#[test]
	fn iterator_seek() {
		let d = vec![
			DBValue::from_slice(b"A"),
			DBValue::from_slice(b"AA"),
			DBValue::from_slice(b"AB"),
			DBValue::from_slice(b"B"),
		];

		let mut memdb = MemoryDB::<KeccakHasher, PrefixedKey<_>, DBValue>::default();
		let mut root = Default::default();
		{
			let mut t = RefTrieDBMutNoExt::new(&mut memdb, &mut root);
			for x in &d {
				t.insert(x, x).unwrap();
			}
		}

		let t = RefTrieDBNoExt::new(&memdb, &root).unwrap();
		let mut iter = t.iter().unwrap();
		assert_eq!(iter.next().unwrap().unwrap(), (b"A".to_vec(), DBValue::from_slice(b"A")));
		iter.seek(b"!").unwrap();
		assert_eq!(d, iter.map(|x| x.unwrap().1).collect::<Vec<_>>());
		let mut iter = t.iter().unwrap();
		iter.seek(b"A").unwrap();
		assert_eq!(d, &iter.map(|x| x.unwrap().1).collect::<Vec<_>>()[..]);
		let mut iter = t.iter().unwrap();
		iter.seek(b"AA").unwrap();
		assert_eq!(&d[1..], &iter.map(|x| x.unwrap().1).collect::<Vec<_>>()[..]);
		let mut iter = t.iter().unwrap();
		iter.seek(b"A!").unwrap();
		assert_eq!(&d[1..], &iter.map(|x| x.unwrap().1).collect::<Vec<_>>()[..]);
		let mut iter = t.iter().unwrap();
		iter.seek(b"AB").unwrap();
		assert_eq!(&d[2..], &iter.map(|x| x.unwrap().1).collect::<Vec<_>>()[..]);
		let mut iter = t.iter().unwrap();
		iter.seek(b"AB!").unwrap();
		assert_eq!(&d[3..], &iter.map(|x| x.unwrap().1).collect::<Vec<_>>()[..]);
		let mut iter = t.iter().unwrap();
		iter.seek(b"B").unwrap();
		assert_eq!(&d[3..], &iter.map(|x| x.unwrap().1).collect::<Vec<_>>()[..]);
		let mut iter = t.iter().unwrap();
		iter.seek(b"C").unwrap();
		assert_eq!(&d[4..], &iter.map(|x| x.unwrap().1).collect::<Vec<_>>()[..]);
	}

	#[test]
	fn get_length_with_extension() {
		let mut memdb = MemoryDB::<KeccakHasher, PrefixedKey<_>, DBValue>::default();
		let mut root = Default::default();
		{
			let mut t = RefTrieDBMut::new(&mut memdb, &mut root);
			t.insert(b"A", b"ABC").unwrap();
			t.insert(b"B", b"ABCBAAAAAAAAAAAAAAAAAAAAAAAAAAAA").unwrap();
		}

		let t = RefTrieDB::new(&memdb, &root).unwrap();
		assert_eq!(t.get_with(b"A", |x: &[u8]| x.len()).unwrap(), Some(3));
		assert_eq!(t.get_with(b"B", |x: &[u8]| x.len()).unwrap(), Some(32));
		assert_eq!(t.get_with(b"C", |x: &[u8]| x.len()).unwrap(), None);
	}

	#[test]
	fn get_length_without_extension() {
		let mut memdb = MemoryDB::<KeccakHasher, PrefixedKey<_>, DBValue>::default();
		let mut root = Default::default();
		{
			let mut t = RefTrieDBMutNoExt::new(&mut memdb, &mut root);
			t.insert(b"A", b"ABC").unwrap();
			t.insert(b"B", b"ABCBA").unwrap();
		}

		let t = RefTrieDBNoExt::new(&memdb, &root).unwrap();
		assert_eq!(t.get_with(b"A", |x: &[u8]| x.len()).unwrap(), Some(3));
		assert_eq!(t.get_with(b"B", |x: &[u8]| x.len()).unwrap(), Some(5));
		assert_eq!(t.get_with(b"C", |x: &[u8]| x.len()).unwrap(), None);
	}

	#[test]
	fn debug_output_supports_pretty_print() {
		let d = vec![
			DBValue::from_slice(b"A"),
			DBValue::from_slice(b"AA"),
			DBValue::from_slice(b"AB"),
			DBValue::from_slice(b"B"),
		];

		let mut memdb = MemoryDB::<KeccakHasher, PrefixedKey<_>, DBValue>::default();
		let mut root = Default::default();
		let root = {
			let mut t = RefTrieDBMut::new(&mut memdb, &mut root);
			for x in &d {
				t.insert(x, x).unwrap();
			}
			t.root().clone()
		};
		let t = RefTrieDB::new(&memdb, &root).unwrap();

		assert_eq!(format!("{:#?}", t),
"TrieDB {
    hash_count: 0,
    root: Node::Extension {
        slice: 4,
        item: Node::Branch {
            nodes: [
                Node::Branch {
                    index: 1,
                    nodes: [
                        Node::Branch {
                            index: 4,
                            nodes: [
                                Node::Leaf {
                                    index: 1,
                                    slice: ,
                                    value: [
                                        65,
                                        65,
                                    ],
                                },
                                Node::Leaf {
                                    index: 2,
                                    slice: ,
                                    value: [
                                        65,
                                        66,
                                    ],
                                },
                            ],
                            value: None,
                        },
                    ],
                    value: Some(
                        [
                            65,
                        ],
                    ),
                },
                Node::Leaf {
                    index: 2,
                    slice: ,
                    value: [
                        66,
                    ],
                },
            ],
            value: None,
        },
    },
}");
	
	}

	#[test]
	fn test_lookup_with_corrupt_data_returns_decoder_error() {

		let mut memdb = MemoryDB::<KeccakHasher, PrefixedKey<_>, DBValue>::default();
		let mut root = Default::default();
		{
			let mut t = RefTrieDBMut::new(&mut memdb, &mut root);
			t.insert(b"A", b"ABC").unwrap();
			t.insert(b"B", b"ABCBA").unwrap();
		}

		let t = RefTrieDB::new(&memdb, &root).unwrap();

		// query for an invalid data type to trigger an error
		let q = |x: &[u8]| x.len() < 64;
		let lookup = RefLookup { db: t.db(), query: q, hash: root };
		let query_result = lookup.look_up(NibbleSlice::new(b"A"));
		assert_eq!(query_result.unwrap().unwrap(), true);
	}
}<|MERGE_RESOLUTION|>--- conflicted
+++ resolved
@@ -15,12 +15,7 @@
 use hash_db::{HashDBRef, Prefix, EMPTY_PREFIX};
 use nibble::NibbleSlice;
 use iterator::TrieDBNodeIterator;
-<<<<<<< HEAD
-use super::node::{Node, OwnedNode};
-use node_codec::NodeCodec;
-=======
 use super::node::{NodeHandle, Node, OwnedNode, decode_hash};
->>>>>>> bd3d8baa
 use super::lookup::Lookup;
 use super::{Result, DBValue, Trie, TrieItem, TrieError, TrieIterator, Query,
 	TrieLayout, CError, TrieHash};
@@ -96,28 +91,6 @@
 
 	/// Given some node-describing data `node`, and node key return the actual node RLP.
 	/// This could be a simple identity operation in the case that the node is sufficiently small,
-<<<<<<< HEAD
-	/// but may require a database lookup. If `is_root_data` then this is root-data and
-	/// is known to be literal.
-	///
-	/// Return value is the node data and a boolean which is false if the value was looked up in
-	/// the database and true if it was returned raw.
-	///
-	/// `partial_key` is encoded nibble slice that addresses the node.
-	pub(crate) fn get_raw_or_lookup(
-		&self, node: &[u8],
-		partial_key: Prefix,
-	) -> Result<(DBValue, bool), TrieHash<L>, CError<L>> {
-		match (partial_key.0.is_empty() && partial_key.1.is_none(), L::Codec::try_decode_hash(node)) {
-			(false, Some(key)) => {
-				let data = self.db
-					.get(&key, partial_key)
-					.ok_or_else(|| Box::new(TrieError::IncompleteDatabase(key)))?;
-				Ok((data, false))
-			}
-			_ => Ok((DBValue::from_slice(node), true)),
-		}
-=======
 	/// but may require a database lookup.
 	///
 	/// Return value is the node data and the node hash if the value was looked up in the database
@@ -151,7 +124,6 @@
 		let owned_node = OwnedNode::new::<L::Codec>(node_data)
 			.map_err(|e| Box::new(TrieError::DecoderError(node_hash.unwrap_or(parent_hash), e)))?;
 		Ok((owned_node, node_hash))
->>>>>>> bd3d8baa
 	}
 }
 
@@ -203,11 +175,6 @@
 	L: TrieLayout,
 {
 	fn fmt(&self, f: &mut fmt::Formatter) -> fmt::Result {
-<<<<<<< HEAD
-		if let Ok((node, _inline)) = self.trie.get_raw_or_lookup(self.node_key, self.partial_key.as_prefix()) {
-			match L::Codec::decode(&node) {
-				Ok(Node::Leaf(slice, value)) =>
-=======
 		match self.trie.get_raw_or_lookup(
 			<TrieHash<L>>::default(),
 			self.node_key,
@@ -215,7 +182,6 @@
 		) {
 			Ok((owned_node, _node_hash)) => match owned_node.node() {
 				Node::Leaf(slice, value) =>
->>>>>>> bd3d8baa
 					match (f.debug_struct("Node::Leaf"), self.index) {
 						(ref mut d, Some(i)) => d.field("index", &i),
 						(ref mut d, _) => d,
@@ -324,13 +290,10 @@
 	/// Position the iterator on the first element with key >= `key`
 	fn seek(&mut self, key: &[u8]) -> Result<(), TrieHash<L>, CError<L>> {
 		TrieIterator::seek(&mut self.inner, key)
-<<<<<<< HEAD
 	}
 
 	fn prefix(&mut self, prefix: &[u8]) -> Result<(), TrieHash<L>, CError<L>> {
 		TrieIterator::seek(&mut self.inner, prefix)
-=======
->>>>>>> bd3d8baa
 	}
 
 }
@@ -342,18 +305,6 @@
 		while let Some(item) = self.inner.next() {
 			match item {
 				Ok((mut prefix, _, node)) => {
-<<<<<<< HEAD
-					let maybe_value = match node.as_ref() {
-						&OwnedNode::Leaf(ref partial, ref value) => {
-						prefix.append(partial);
-							Some(value.as_ref())
-						}
-						&OwnedNode::Branch(ref branch) =>
-							branch.get_value(),
-						&OwnedNode::NibbledBranch(ref partial, ref branch) => {
-							prefix.append(partial);
-							branch.get_value()
-=======
 					let maybe_value = match node.node() {
 						Node::Leaf(partial, value) => {
 							prefix.append_partial(partial.right());
@@ -363,7 +314,6 @@
 						Node::NibbledBranch(partial, _, value) => {
 							prefix.append_partial(partial.right());
 							value
->>>>>>> bd3d8baa
 						}
 						_ => None,
 					};
