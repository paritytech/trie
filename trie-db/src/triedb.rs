--- conflicted
+++ resolved
@@ -16,20 +16,12 @@
 use crate::nibble::NibbleSlice;
 use crate::iterator::TrieDBNodeIterator;
 use crate::rstd::boxed::Box;
-<<<<<<< HEAD
-use crate::{DBValue, GlobalMeta};
-use super::node::{NodeHandle, Node, Value, OwnedNode, decode_hash};
-use super::lookup::Lookup;
-use super::{Result, Trie, TrieItem, TrieKeyItem, TrieError, TrieIterator, Query,
-	TrieLayout, CError, TrieHash};
-=======
 use crate::DBValue;
 use super::node::{NodeHandle, Node, Value, OwnedNode, decode_hash};
 use super::lookup::Lookup;
 use super::{Result, Trie, TrieItem, TrieKeyItem, TrieError, TrieIterator, Query,
 	TrieLayout, CError, TrieHash, Meta};
 #[cfg(feature = "std")]
->>>>>>> 618beec2
 use super::nibble::NibbleVec;
 
 #[cfg(feature = "std")]
@@ -62,11 +54,7 @@
 	L: TrieLayout,
 {
 	layout: L,
-<<<<<<< HEAD
-	db: &'db dyn HashDBRef<L::Hash, DBValue, L::Meta, GlobalMeta<L>>,
-=======
 	db: &'db dyn HashDBRef<L::Hash, DBValue>,
->>>>>>> 618beec2
 	root: &'db TrieHash<L>,
 	/// The number of hashes performed so far in operations on this trie.
 	hash_count: usize,
@@ -79,10 +67,6 @@
 	/// Create a new trie with the backing database `db` and `root`
 	/// Returns an error if `root` does not exist
 	pub fn new(
-<<<<<<< HEAD
-		db: &'db dyn HashDBRef<L::Hash, DBValue, L::Meta, GlobalMeta<L>>,
-		root: &'db TrieHash<L>,
-=======
 		db: &'db dyn HashDBRef<L::Hash, DBValue>,
 		root: &'db TrieHash<L>,
 	) -> Result<Self, TrieHash<L>, CError<L>> {
@@ -96,31 +80,8 @@
 		db: &'db dyn HashDBRef<L::Hash, DBValue>,
 		root: &'db TrieHash<L>,
 		layout: L,
->>>>>>> 618beec2
 	) -> Result<Self, TrieHash<L>, CError<L>> {
-		Self::new_with_layout(db, root, Default::default())
-	}
-
-	/// Create a new trie with backing database `db` and empty `root`.
-	/// Returns an error if `root` does not exist
-	/// This can use a context specific layout.
-	pub fn new_with_layout(
-		db: &'db dyn HashDBRef<L::Hash, DBValue, L::Meta, GlobalMeta<L>>,
-		root: &'db TrieHash<L>,
-		mut layout: L,
-	) -> Result<Self, TrieHash<L>, CError<L>> {
-		if L::READ_ROOT_STATE_META {
-			if let Some((encoded, mut meta)) = db.get_with_meta(root, EMPTY_PREFIX, layout.layout_meta()) {
-				// read state meta
-				use crate::node_codec::NodeCodec;
-				let _ = L::Codec::decode_plan(encoded.as_slice(), &mut meta)
-					.map_err(|e| Box::new(TrieError::DecoderError(*root, e)))?;
-				layout.initialize_from_root_meta(&meta);
-				Ok(TrieDB {db, root, hash_count: 0, layout})
-			} else {
-				Err(Box::new(TrieError::InvalidStateRoot(*root)))
-			}
-		} else if !db.contains(root, EMPTY_PREFIX) {
+		if !db.contains(root, EMPTY_PREFIX) {
 			Err(Box::new(TrieError::InvalidStateRoot(*root)))
 		} else {
 			Ok(TrieDB {db, root, hash_count: 0, layout})
@@ -128,11 +89,7 @@
 	}
 
 	/// Get the backing database.
-<<<<<<< HEAD
-	pub fn db(&'db self) -> &'db dyn HashDBRef<L::Hash, DBValue, L::Meta, GlobalMeta<L>> {
-=======
 	pub fn db(&'db self) -> &'db dyn HashDBRef<L::Hash, DBValue> {
->>>>>>> 618beec2
 		self.db
 	}
 
@@ -149,17 +106,13 @@
 		parent_hash: TrieHash<L>,
 		node_handle: NodeHandle,
 		partial_key: Prefix,
-<<<<<<< HEAD
-	) -> Result<(OwnedNode<DBValue>, Option<TrieHash<L>>, L::Meta), TrieHash<L>, CError<L>> {
-=======
 	) -> Result<(OwnedNode<DBValue>, Option<TrieHash<L>>, Meta), TrieHash<L>, CError<L>> {
->>>>>>> 618beec2
 		let (node_hash, node_data, mut meta) = match node_handle {
 			NodeHandle::Hash(data) => {
 				let node_hash = decode_hash::<L::Hash>(data)
 					.ok_or_else(|| Box::new(TrieError::InvalidHash(parent_hash, data.to_vec())))?;
-				let (node_data, meta) = self.db
-					.get_with_meta(&node_hash, partial_key, self.layout.layout_meta())
+				let node_data = self.db
+					.get(&node_hash, partial_key)
 					.ok_or_else(|| {
 						if partial_key == EMPTY_PREFIX {
 							Box::new(TrieError::InvalidStateRoot(node_hash))
@@ -168,20 +121,12 @@
 						}
 					})?;
 
-<<<<<<< HEAD
-				(Some(node_hash), node_data, meta)
-			}
-			NodeHandle::Inline(data) => (None, data.to_vec(), self.layout.meta_for_stored_inline_node()),
-		};
-		let owned_node = OwnedNode::new::<L::Meta, L::Codec>(node_data, &mut meta)
-=======
 				let meta = self.layout.new_meta();
 				(Some(node_hash), node_data, meta)
 			}
 			NodeHandle::Inline(data) => (None, data.to_vec(), self.layout.new_meta()),
 		};
 		let owned_node = OwnedNode::new::<L::Codec>(node_data, &mut meta)
->>>>>>> 618beec2
 			.map_err(|e| Box::new(TrieError::DecoderError(node_hash.unwrap_or(parent_hash), e)))?;
 		Ok((owned_node, node_hash, meta))
 	}
@@ -198,15 +143,11 @@
 {
 	fn root(&self) -> &TrieHash<L> { self.root }
 
-<<<<<<< HEAD
-	fn get_with<'a, 'key, Q: Query<L::Hash, L::Meta>>(
-=======
 	fn layout(&self) -> L {
 		self.layout.clone()
 	}
 
 	fn get_with<'a, 'key, Q: Query<L::Hash>>(
->>>>>>> 618beec2
 		&'a self,
 		key: &'key [u8],
 		query: Q,
@@ -249,11 +190,7 @@
 	node_key: NodeHandle<'a>,
 	partial_key: NibbleVec,
 	index: Option<u8>,
-<<<<<<< HEAD
-	// TODO consider adding meta
-=======
 	show_meta: bool,
->>>>>>> 618beec2
 }
 
 #[cfg(feature="std")]
@@ -268,19 +205,11 @@
 			self.node_key,
 			self.partial_key.as_prefix()
 		) {
-<<<<<<< HEAD
-			Ok((owned_node, _node_hash, _meta)) => match owned_node.node() {
-				Node::Leaf(slice, value) =>
-					match (f.debug_struct("Node::Leaf"), self.index) {
-						(ref mut d, Some(i)) => d.field("index", &i),
-						(ref mut d, _) => d,
-=======
 			Ok((owned_node, _node_hash, meta)) => match owned_node.node() {
 				Node::Leaf(slice, value) => {
 					let mut disp = f.debug_struct("Node::Leaf");
 					if let Some(i) = self.index {
 						disp.field("index", &i);
->>>>>>> 618beec2
 					}
 					disp.field("slice", &slice)
 						.field("value", &value);
@@ -483,8 +412,6 @@
 			inner,
 		})
 	}
-<<<<<<< HEAD
-=======
 
 	/// Create a new iterator, but limited to a given prefix.
 	/// It then do a seek operation from prefixed context (using `seek` lose
@@ -501,7 +428,6 @@
 			inner,
 		})
 	}
->>>>>>> 618beec2
 }
 
 impl<'a, L: TrieLayout> TrieIterator<L> for TrieDBKeyIterator<'a, L> {
@@ -536,20 +462,12 @@
 								self.inner.db().access_from(key, None);
 							}
 						},
-<<<<<<< HEAD
-						Value::HashedValue(hash, _) =>  {
-=======
 						Value::HashedValue(hash) =>  {
->>>>>>> 618beec2
 							let mut res = TrieHash::<L>::default();
 							res.as_mut().copy_from_slice(hash);
 							if let Some(key) = node_key.as_ref() {
 								if let Some(_) = self.inner.db().access_from(key, Some(&res)) {
-<<<<<<< HEAD
-									unimplemented!("Reinject value in value and continue");
-=======
 									unimplemented!("Switch back to Value::Value node.");
->>>>>>> 618beec2
 								}
 							}
 
