--- conflicted
+++ resolved
@@ -14,24 +14,14 @@
 
 //! Nibble oriented methods.
 
-<<<<<<< HEAD
-use core_::cmp;
-
-use elastic_array::ElasticArray36;
-
 use crate::node::NodeKey;
+use crate::core_::cmp;
 
 pub use self::leftnibbleslice::LeftNibbleSlice;
 
 mod nibblevec;
 mod nibbleslice;
 mod leftnibbleslice;
-=======
-mod nibblevec;
-mod nibbleslice;
-use crate::node::NodeKey;
-use crate::core_::cmp;
->>>>>>> 8764945a
 
 /// Utility methods to work on radix 16 nibble.
 pub mod nibble_ops {
