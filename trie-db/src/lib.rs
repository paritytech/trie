// Copyright 2017, 2019 Parity Technologies
//
// Licensed under the Apache License, Version 2.0 (the "License");
// you may not use this file except in compliance with the License.
// You may obtain a copy of the License at
//
//     http://www.apache.org/licenses/LICENSE-2.0
//
// Unless required by applicable law or agreed to in writing, software
// distributed under the License is distributed on an "AS IS" BASIS,
// WITHOUT WARRANTIES OR CONDITIONS OF ANY KIND, either express or implied.
// See the License for the specific language governing permissions and
// limitations under the License.
#![cfg_attr(not(feature = "std"), no_std)]

//! Trie interface and implementation.

#[cfg(not(feature = "std"))]
extern crate alloc;

#[cfg(feature = "std")]
mod rstd {
	pub use std::{borrow, boxed, cmp, convert, fmt, hash, iter, marker, mem, ops, rc, result, vec};
	pub use std::collections::VecDeque;
	pub use std::collections::BTreeMap;
	pub use std::error::Error;
	pub use std::iter::Empty as EmptyIter;
}

#[cfg(not(feature = "std"))]
mod rstd {
	pub use core::{borrow, convert, cmp, iter, fmt, hash, marker, mem, ops, result};
	pub use core::iter::Empty as EmptyIter;
	pub use alloc::{boxed, rc, vec};
	pub use alloc::collections::VecDeque;
	pub trait Error {}
	impl<T> Error for T {}
}

#[cfg(feature = "std")]
use self::rstd::fmt;

use hash_db::MaybeDebug;
use self::rstd::{boxed::Box, vec::Vec};

pub mod node;
pub mod proof;
pub mod triedb;
pub mod triedbmut;
pub mod sectriedb;
pub mod sectriedbmut;
pub mod recorder;

mod fatdb;
mod fatdbmut;
mod iter_build;
mod iterator;
mod lookup;
mod nibble;
mod node_codec;
mod trie_codec;

pub use hash_db::{HashDB, HashDBRef, Hasher, BinaryHasher, HasherHybrid, HashDBHybrid};
pub use self::triedb::{TrieDB, TrieDBIterator};
pub use self::triedbmut::{TrieDBMut, ChildReference};
pub use self::sectriedbmut::SecTrieDBMut;
pub use self::sectriedb::SecTrieDB;
pub use self::fatdb::{FatDB, FatDBIterator};
pub use self::fatdbmut::FatDBMut;
pub use self::recorder::{Recorder, Record};
pub use self::lookup::Lookup;
pub use self::nibble::{NibbleSlice, NibbleVec, nibble_ops};
pub use crate::node_codec::{NodeCodec, NodeCodecHybrid, Partial, HashDBHybridDyn, ChildProofHeader,
	Bitmap, BITMAP_LENGTH, HashesPlan};
pub use crate::iter_build::{trie_visit, ProcessEncodedNode, TrieRootUnhashedHybrid,
	 TrieBuilder, TrieRoot, TrieRootUnhashed, TrieRootHybrid, TrieBuilderHybrid};
pub use crate::iterator::TrieDBNodeIterator;
pub use crate::trie_codec::{decode_compact, encode_compact, binary_additional_hashes};

#[cfg(feature = "std")]
pub use crate::iter_build::TrieRootPrint;

/// Database value
pub type DBValue = Vec<u8>;

/// Trie Errors.
///
/// These borrow the data within them to avoid excessive copying on every
/// trie operation.
#[derive(PartialEq, Eq, Clone, Debug)]
pub enum TrieError<T, E> {
	/// Attempted to create a trie with a state root not in the DB.
	InvalidStateRoot(T),
	/// Trie item not found in the database,
	IncompleteDatabase(T),
	/// A value was found in the trie with a nibble key that was not byte-aligned.
	/// The first parameter is the byte-aligned part of the prefix and the second parameter is the
	/// remaining nibble.
	ValueAtIncompleteKey(Vec<u8>, u8),
	/// Corrupt Trie item
	DecoderError(T, E),
	InvalidHash(T, Vec<u8>),
}

#[cfg(feature = "std")]
impl<T, E> fmt::Display for TrieError<T, E> where T: MaybeDebug, E: MaybeDebug {
	fn fmt(&self, f: &mut fmt::Formatter) -> fmt::Result {
		match *self {
			TrieError::InvalidStateRoot(ref root) =>
				write!(f, "Invalid state root: {:?}", root),
			TrieError::IncompleteDatabase(ref missing) =>
				write!(f, "Database missing expected key: {:?}", missing),
			TrieError::ValueAtIncompleteKey(ref bytes, ref extra) =>
				write!(f, "Value found in trie at incomplete key {:?} + {:?}", bytes, extra),
			TrieError::DecoderError(ref hash, ref decoder_err) => {
				write!(f, "Decoding failed for hash {:?}; err: {:?}", hash, decoder_err)
			}
			TrieError::InvalidHash(ref hash, ref data) =>
				write!(
					f,
					"Encoded node {:?} contains invalid hash reference with length: {}",
					hash, data.len()
				),
		}
	}
}

/// Trie result type.
/// Boxed to avoid copying around extra space for the `Hasher`s `Out` on successful queries.
pub type Result<T, H, E> = crate::rstd::result::Result<T, Box<TrieError<H, E>>>;


/// Trie-Item type used for iterators over trie data.
pub type TrieItem<'a, U, E> = Result<(Vec<u8>, DBValue), U, E>;

/// Description of what kind of query will be made to the trie.
///
/// This is implemented for any &mut recorder (where the query will return
/// a DBValue), any function taking raw bytes (where no recording will be made),
/// or any tuple of (&mut Recorder, FnOnce(&[u8]))
pub trait Query<H: Hasher> {
	/// Output item.
	type Item;

	/// Decode a byte-slice into the desired item.
	fn decode(self, data: &[u8]) -> Self::Item;

	/// Record that a node has been passed through.
	fn record(&mut self, _hash: &H::Out, _data: &[u8], _depth: u32) {}
}

impl<'a, H: Hasher> Query<H> for &'a mut Recorder<H::Out> {
	type Item = DBValue;
	fn decode(self, value: &[u8]) -> DBValue { value.to_vec() }
	fn record(&mut self, hash: &H::Out, data: &[u8], depth: u32) {
		(&mut **self).record(hash, data, depth);
	}
}

impl<F, T, H: Hasher> Query<H> for F where F: for<'a> FnOnce(&'a [u8]) -> T {
	type Item = T;
	fn decode(self, value: &[u8]) -> T { (self)(value) }
}

impl<'a, F, T, H: Hasher> Query<H> for (&'a mut Recorder<H::Out>, F) where F: FnOnce(&[u8]) -> T {
	type Item = T;
	fn decode(self, value: &[u8]) -> T { (self.1)(value) }
	fn record(&mut self, hash: &H::Out, data: &[u8], depth: u32) {
		self.0.record(hash, data, depth)
	}
}

/// A key-value datastore implemented as a database-backed modified Merkle tree.
pub trait Trie<L: TrieLayout> {
	/// Return the root of the trie.
	fn root(&self) -> &TrieHash<L>;

	/// Is the trie empty?
	fn is_empty(&self) -> bool { *self.root() == L::Codec::hashed_null_node() }

	/// Does the trie contain a given key?
	fn contains(&self, key: &[u8]) -> Result<bool, TrieHash<L>, CError<L>> {
		self.get(key).map(|x| x.is_some() )
	}

	/// What is the value of the given key in this trie?
	fn get<'a, 'key>(
		&'a self,
		key: &'key [u8],
	) -> Result<Option<DBValue>, TrieHash<L>, CError<L>> where 'a: 'key {
		self.get_with(key, |v: &[u8]| v.to_vec() )
	}

	/// Search for the key with the given query parameter. See the docs of the `Query`
	/// trait for more details.
	fn get_with<'a, 'key, Q: Query<L::Hash>>(
		&'a self,
		key: &'key [u8],
		query: Q
	) -> Result<Option<Q::Item>, TrieHash<L>, CError<L>> where 'a: 'key;

	/// Returns a depth-first iterator over the elements of trie.
	fn iter<'a>(&'a self) -> Result<
		Box<dyn TrieIterator<L, Item = TrieItem<TrieHash<L>, CError<L> >> + 'a>,
		TrieHash<L>,
		CError<L>
	>;
}

/// A key-value datastore implemented as a database-backed modified Merkle tree.
pub trait TrieMut<L: TrieLayout> {
	/// Return the root of the trie.
	fn root(&mut self) -> &TrieHash<L>;

	/// Is the trie empty?
	fn is_empty(&self) -> bool;

	/// Does the trie contain a given key?
	fn contains(&self, key: &[u8]) -> Result<bool, TrieHash<L>, CError<L>> {
		self.get(key).map(|x| x.is_some())
	}

	/// What is the value of the given key in this trie?
	fn get<'a, 'key>(
		&'a self,
		key: &'key [u8],
	) -> Result<Option<DBValue>, TrieHash<L>, CError<L>> where 'a: 'key;

	/// Insert a `key`/`value` pair into the trie. An empty value is equivalent to removing
	/// `key` from the trie. Returns the old value associated with this key, if it existed.
	fn insert(
		&mut self,
		key: &[u8],
		value: &[u8],
	) -> Result<Option<DBValue>, TrieHash<L>, CError<L>>;

	/// Remove a `key` from the trie. Equivalent to making it equal to the empty
	/// value. Returns the old value associated with this key, if it existed.
	fn remove(&mut self, key: &[u8]) -> Result<Option<DBValue>, TrieHash<L>, CError<L>>;
}

/// A trie iterator that also supports random access (`seek()`).
pub trait TrieIterator<L: TrieLayout>: Iterator {
	/// Position the iterator on the first element with key >= `key`
	fn seek(&mut self, key: &[u8]) -> Result<(), TrieHash<L>, CError<L>>;
}

/// Trie types
#[derive(PartialEq, Clone)]
#[cfg_attr(feature = "std", derive(Debug))]
pub enum TrieSpec {
	/// Generic trie.
	Generic,
	/// Secure trie.
	Secure,
	///	Secure trie with fat database.
	Fat,
}

impl Default for TrieSpec {
	fn default() -> TrieSpec {
		TrieSpec::Secure
	}
}

/// Trie factory.
#[derive(Default, Clone)]
pub struct TrieFactory<L: TrieLayout> {
	spec: TrieSpec,
	layout: L,
}

/// All different kinds of tries.
/// This is used to prevent a heap allocation for every created trie.
pub enum TrieKinds<'db, L: TrieLayout> {
	/// A generic trie db.
	Generic(TrieDB<'db, L>),
	/// A secure trie db.
	Secure(SecTrieDB<'db, L>),
	/// A fat trie db.
	Fat(FatDB<'db, L>),
}

// wrapper macro for making the match easier to deal with.
macro_rules! wrapper {
	($me: ident, $f_name: ident, $($param: ident),*) => {
		match *$me {
			TrieKinds::Generic(ref t) => t.$f_name($($param),*),
			TrieKinds::Secure(ref t) => t.$f_name($($param),*),
			TrieKinds::Fat(ref t) => t.$f_name($($param),*),
		}
	}
}

impl<'db, L: TrieLayout> Trie<L> for TrieKinds<'db, L> {
	fn root(&self) -> &TrieHash<L> {
		wrapper!(self, root,)
	}

	fn is_empty(&self) -> bool {
		wrapper!(self, is_empty,)
	}

	fn contains(&self, key: &[u8]) -> Result<bool, TrieHash<L>, CError<L>> {
		wrapper!(self, contains, key)
	}

	fn get_with<'a, 'key, Q: Query<L::Hash>>(
		&'a self, key: &'key [u8],
		query: Q,
	) -> Result<Option<Q::Item>, TrieHash<L>, CError<L>>
		where 'a: 'key
	{
		wrapper!(self, get_with, key, query)
	}

	fn iter<'a>(&'a self) -> Result<
		Box<dyn TrieIterator<L, Item = TrieItem<TrieHash<L>, CError<L>>> + 'a>,
		TrieHash<L>,
		CError<L>,
	> {
		wrapper!(self, iter,)
	}
}

impl<'db, L> TrieFactory<L>
where
	L: TrieLayout + 'db,
{
	/// Creates new factory.
	pub fn new(spec: TrieSpec, layout: L) -> Self {
		TrieFactory { spec, layout }
	}

	/// Create new immutable instance of Trie.
	pub fn readonly(
		&self,
		db: &'db dyn HashDBRef<L::Hash, DBValue>,
		root: &'db TrieHash<L>
	) -> Result<TrieKinds<'db, L>, TrieHash<L>, CError<L>> {
		match self.spec {
			TrieSpec::Generic => Ok(TrieKinds::Generic(TrieDB::new(db, root)?)),
			TrieSpec::Secure => Ok(TrieKinds::Secure(SecTrieDB::new(db, root)?)),
			TrieSpec::Fat => Ok(TrieKinds::Fat(FatDB::new(db, root)?)),
		}
	}

	/// Create new mutable instance of Trie.
	pub fn create(
		&self,
		db: &'db mut dyn HashDBHybridDyn<L::Hash, DBValue>,
		root: &'db mut TrieHash<L>,
	) -> Box<dyn TrieMut<L> + 'db> {
		match self.spec {
			TrieSpec::Generic => Box::new(TrieDBMut::<L>::new(db, root)),
			TrieSpec::Secure => Box::new(SecTrieDBMut::<L>::new(db, root)),
			TrieSpec::Fat => Box::new(FatDBMut::<L>::new(db, root)),
		}
	}

	/// Create new mutable instance of trie and check for errors.
	pub fn from_existing(
		&self,
		db: &'db mut dyn HashDBHybridDyn<L::Hash, DBValue>,
		root: &'db mut TrieHash<L>,
	) -> Result<Box<dyn TrieMut<L> + 'db>, TrieHash<L>, CError<L>> {
		match self.spec {
			TrieSpec::Generic => Ok(Box::new(TrieDBMut::<L>::from_existing(db, root)?)),
			TrieSpec::Secure => Ok(Box::new(SecTrieDBMut::<L>::from_existing(db, root)?)),
			TrieSpec::Fat => Ok(Box::new(FatDBMut::<L>::from_existing(db, root)?)),
		}
	}

	/// Returns true iff the trie DB is a fat DB (allows enumeration of keys).
	pub fn is_fat(&self) -> bool { self.spec == TrieSpec::Fat }
}

/// Trait with definition of trie layout.
/// Contains all associated trait needed for
/// a trie definition or implementation.
pub trait TrieLayout {
	/// If true, the trie will use extension nodes and
	/// no partial in branch, if false the trie will only
	/// use branch and node with partials in both.
	const USE_EXTENSION: bool;
	/// Does the layout implement a hybrid hash.
	/// Note that if does not, the `NodeCodecHybrid` hash
	/// associated codec only really need to implement `NodeCodec`
	/// and dummy implementation can be used.
	const HYBRID_HASH: bool;
	/// Hasher to use for this trie.
	type Hash: HasherHybrid;
	/// Codec to use (needs to match hasher and nibble ops).
	type Codec: NodeCodecHybrid<HashOut=<Self::Hash as Hasher>::Out>;
}

/// This trait associates a trie definition with preferred methods.
/// It also contains own default implementations and can be
/// used to allow switching implementation.
pub trait TrieConfiguration: Sized + TrieLayout {
	/// Operation to build a trie db from its ordered iterator over its key/values.
	fn trie_build<DB, I, A, B>(db: &mut DB, input: I) -> <Self::Hash as Hasher>::Out where
	DB: HashDB<Self::Hash, usize> + HashDBHybrid<Self::Hash, usize>,
	I: IntoIterator<Item = (A, B)>,
	A: AsRef<[u8]> + Ord,
	B: AsRef<[u8]>,
	{
<<<<<<< HEAD
		if Self::HYBRID_HASH {
			let mut cb = TrieBuilderHybrid::new(db);
			trie_visit::<Self, _, _, _, _>(input.into_iter(), &mut cb);
			cb.root.unwrap_or(Default::default())
		} else {
			let mut cb = TrieBuilder::new(db);
			trie_visit::<Self, _, _, _, _>(input.into_iter(), &mut cb);
			cb.root.unwrap_or(Default::default())
		}
=======
		let mut cb = TrieBuilder::new(db);
		trie_visit::<Self, _, _, _, _>(input.into_iter(), &mut cb);
		cb.root.unwrap_or_default()
>>>>>>> 5281fdff
	}
	/// Determines a trie root given its ordered contents, closed form.
	fn trie_root<I, A, B>(input: I) -> <Self::Hash as Hasher>::Out where
	I: IntoIterator<Item = (A, B)>,
	A: AsRef<[u8]> + Ord,
	B: AsRef<[u8]>,
	{
<<<<<<< HEAD
		if Self::HYBRID_HASH {
			let mut cb = TrieRootHybrid::<Self::Hash, _>::default();
			trie_visit::<Self, _, _, _, _>(input.into_iter(), &mut cb);
			cb.root.unwrap_or(Default::default())
		} else {
			let mut cb = TrieRoot::<Self::Hash, _>::default();
			trie_visit::<Self, _, _, _, _>(input.into_iter(), &mut cb);
			cb.root.unwrap_or(Default::default())
		}
=======
		let mut cb = TrieRoot::<Self::Hash, _>::default();
		trie_visit::<Self, _, _, _, _>(input.into_iter(), &mut cb);
		cb.root.unwrap_or_default()
>>>>>>> 5281fdff
	}
	/// Determines a trie root node's data given its ordered contents, closed form.
	fn trie_root_unhashed<I, A, B>(input: I) -> Vec<u8> where
	I: IntoIterator<Item = (A, B)>,
	A: AsRef<[u8]> + Ord,
	B: AsRef<[u8]>,
	{
<<<<<<< HEAD
		if Self::HYBRID_HASH {
			let mut cb = TrieRootUnhashedHybrid::<Self::Hash>::default();
			trie_visit::<Self, _, _, _, _>(input.into_iter(), &mut cb);
			cb.root.unwrap_or(Default::default())
		} else {
			let mut cb = TrieRootUnhashed::<Self::Hash>::default();
			trie_visit::<Self, _, _, _, _>(input.into_iter(), &mut cb);
			cb.root.unwrap_or(Default::default())
		}
=======
		let mut cb = TrieRootUnhashed::<Self::Hash>::default();
		trie_visit::<Self, _, _, _, _>(input.into_iter(), &mut cb);
		cb.root.unwrap_or_default()
>>>>>>> 5281fdff
	}
	/// Encoding of index as a key (when reusing general trie for
	/// indexed trie).
	fn encode_index(input: u32) -> Vec<u8> {
		// be for byte ordering
		input.to_be_bytes().to_vec()
	}
	/// A trie root formed from the items, with keys attached according to their
	/// compact-encoded index (using `parity-codec` crate).
	fn ordered_trie_root<I, A>(input: I) -> <Self::Hash as Hasher>::Out
	where
		I: IntoIterator<Item = A>,
		A: AsRef<[u8]>,
	{
		Self::trie_root(input
			.into_iter()
			.enumerate()
			.map(|(i, v)| (Self::encode_index(i as u32), v))
		)
	}
}

/// Alias accessor to hasher hash output type from a `TrieLayout`.
pub type TrieHash<L> = <<L as TrieLayout>::Hash as Hasher>::Out;
/// Alias accessor to `NodeCodec` associated `Error` type from a `TrieLayout`.
pub type CError<L> = <<L as TrieLayout>::Codec as NodeCodec>::Error;<|MERGE_RESOLUTION|>--- conflicted
+++ resolved
@@ -405,21 +405,15 @@
 	A: AsRef<[u8]> + Ord,
 	B: AsRef<[u8]>,
 	{
-<<<<<<< HEAD
 		if Self::HYBRID_HASH {
 			let mut cb = TrieBuilderHybrid::new(db);
 			trie_visit::<Self, _, _, _, _>(input.into_iter(), &mut cb);
-			cb.root.unwrap_or(Default::default())
+			cb.root.unwrap_or_default()
 		} else {
 			let mut cb = TrieBuilder::new(db);
 			trie_visit::<Self, _, _, _, _>(input.into_iter(), &mut cb);
-			cb.root.unwrap_or(Default::default())
-		}
-=======
-		let mut cb = TrieBuilder::new(db);
-		trie_visit::<Self, _, _, _, _>(input.into_iter(), &mut cb);
-		cb.root.unwrap_or_default()
->>>>>>> 5281fdff
+			cb.root.unwrap_or_default()
+		}
 	}
 	/// Determines a trie root given its ordered contents, closed form.
 	fn trie_root<I, A, B>(input: I) -> <Self::Hash as Hasher>::Out where
@@ -427,21 +421,15 @@
 	A: AsRef<[u8]> + Ord,
 	B: AsRef<[u8]>,
 	{
-<<<<<<< HEAD
 		if Self::HYBRID_HASH {
 			let mut cb = TrieRootHybrid::<Self::Hash, _>::default();
 			trie_visit::<Self, _, _, _, _>(input.into_iter(), &mut cb);
-			cb.root.unwrap_or(Default::default())
+			cb.root.unwrap_or_default()
 		} else {
 			let mut cb = TrieRoot::<Self::Hash, _>::default();
 			trie_visit::<Self, _, _, _, _>(input.into_iter(), &mut cb);
-			cb.root.unwrap_or(Default::default())
-		}
-=======
-		let mut cb = TrieRoot::<Self::Hash, _>::default();
-		trie_visit::<Self, _, _, _, _>(input.into_iter(), &mut cb);
-		cb.root.unwrap_or_default()
->>>>>>> 5281fdff
+			cb.root.unwrap_or_default()
+		}
 	}
 	/// Determines a trie root node's data given its ordered contents, closed form.
 	fn trie_root_unhashed<I, A, B>(input: I) -> Vec<u8> where
@@ -449,21 +437,15 @@
 	A: AsRef<[u8]> + Ord,
 	B: AsRef<[u8]>,
 	{
-<<<<<<< HEAD
 		if Self::HYBRID_HASH {
 			let mut cb = TrieRootUnhashedHybrid::<Self::Hash>::default();
 			trie_visit::<Self, _, _, _, _>(input.into_iter(), &mut cb);
-			cb.root.unwrap_or(Default::default())
+			cb.root.unwrap_or_default()
 		} else {
 			let mut cb = TrieRootUnhashed::<Self::Hash>::default();
 			trie_visit::<Self, _, _, _, _>(input.into_iter(), &mut cb);
-			cb.root.unwrap_or(Default::default())
-		}
-=======
-		let mut cb = TrieRootUnhashed::<Self::Hash>::default();
-		trie_visit::<Self, _, _, _, _>(input.into_iter(), &mut cb);
-		cb.root.unwrap_or_default()
->>>>>>> 5281fdff
+			cb.root.unwrap_or_default()
+		}
 	}
 	/// Encoding of index as a key (when reusing general trie for
 	/// indexed trie).
