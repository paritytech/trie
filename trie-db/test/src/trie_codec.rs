--- conflicted
+++ resolved
@@ -25,10 +25,6 @@
 	<T as TrieLayout>::Hash,
 	memory_db::HashKey<<T as TrieLayout>::Hash>,
 	DBValue,
-<<<<<<< HEAD
-	<T as TrieLayout>::MetaHasher,
-=======
->>>>>>> 618beec2
 >;
 
 fn test_encode_compact<L: TrieLayout>(
@@ -65,15 +61,11 @@
 	let mut partial_db = MemoryDB::<L>::default();
 	for record in recorder.drain() {
 		if L::USE_META {
-<<<<<<< HEAD
-			partial_db.insert_with_meta(EMPTY_PREFIX, &record.data, record.meta);
-=======
 			partial_db.alt_insert(
 				EMPTY_PREFIX,
 				&record.data,
 				record.meta.resolve_alt_hashing::<L::Codec>(),
 			);
->>>>>>> 618beec2
 		} else {
 			partial_db.insert(EMPTY_PREFIX, &record.data);
 		}
