--- conflicted
+++ resolved
@@ -12,45 +12,6 @@
 // See the License for the specific language governing permissions and
 // limitations under the License.
 
-<<<<<<< HEAD
-use hash_db::{HashDB, EMPTY_PREFIX};
-use hex_literal::hex;
-use keccak_hasher::KeccakHasher;
-use memory_db::{HashKey, MemoryDB, PrefixedKey};
-use reference_trie::{
-	NoExtensionLayout, RefLookup, RefTestTrieDBCacheNoExt, RefTrieDBBuilder, RefTrieDBMutBuilder,
-	RefTrieDBMutNoExtBuilder, RefTrieDBNoExtBuilder,
-};
-use trie_db::{DBValue, NibbleSlice, Recorder, Trie, TrieCache as _, TrieMut};
-
-#[test]
-fn iterator_works() {
-	let pairs = vec![
-		(hex!("0103000000000000000464").to_vec(), hex!("fffffffffe").to_vec()),
-		(hex!("0103000000000000000469").to_vec(), hex!("ffffffffff").to_vec()),
-	];
-
-	let mut memdb = MemoryDB::<KeccakHasher, PrefixedKey<_>, DBValue>::default();
-	let mut root = Default::default();
-	{
-		let mut t = RefTrieDBMutBuilder::new(&mut memdb, &mut root).build();
-		for (x, y) in &pairs {
-			t.insert(x, y).unwrap();
-		}
-	}
-
-	let trie = RefTrieDBBuilder::new_unchecked(&memdb, &root).build();
-
-	let iter = trie.iter().unwrap();
-	let mut iter_pairs = Vec::new();
-	for pair in iter {
-		let (key, value) = pair.unwrap();
-		iter_pairs.push((key, value.to_vec()));
-	}
-
-	assert_eq!(pairs, iter_pairs);
-}
-=======
 use hex_literal::hex;
 use memory_db::{MemoryDB, PrefixedKey};
 use reference_trie::test_layouts;
@@ -58,7 +19,6 @@
 
 type PrefixedMemoryDB<T> =
 	MemoryDB<<T as TrieLayout>::Hash, PrefixedKey<<T as TrieLayout>::Hash>, DBValue>;
->>>>>>> 2e02b093
 
 test_layouts!(iterator_works, iterator_works_internal);
 fn iterator_works_internal<T: TrieLayout>() {
@@ -70,21 +30,13 @@
 	let mut memdb = PrefixedMemoryDB::<T>::default();
 	let mut root = Default::default();
 	{
-<<<<<<< HEAD
-		let mut t = RefTrieDBMutNoExtBuilder::new(&mut memdb, &mut root).build();
-=======
-		let mut t = TrieDBMut::<T>::new(&mut memdb, &mut root);
->>>>>>> 2e02b093
+		let mut t = TrieDBMutBuilder::<T>::new(&mut memdb, &mut root).build();
 		for (x, y) in &pairs {
 			t.insert(x, y).unwrap();
 		}
 	}
 
-<<<<<<< HEAD
-	let trie = RefTrieDBNoExtBuilder::new_unchecked(&memdb, &root).build();
-=======
-	let trie = TrieDB::<T>::new(&memdb, &root).unwrap();
->>>>>>> 2e02b093
+	let trie = TrieDBBuilder::<T>::new_unchecked(&memdb, &root).build();
 
 	let iter = trie.iter().unwrap();
 	let mut iter_pairs = Vec::new();
@@ -106,21 +58,13 @@
 	let mut memdb = MemoryDB::<T::Hash, PrefixedKey<_>, DBValue>::default();
 	let mut root = Default::default();
 	{
-<<<<<<< HEAD
-		let mut t = RefTrieDBMutBuilder::new(&mut memdb, &mut root).build();
-=======
-		let mut t = TrieDBMut::<T>::new(&mut memdb, &mut root);
->>>>>>> 2e02b093
+		let mut t = TrieDBMutBuilder::<T>::new(&mut memdb, &mut root).build();
 		for (x, y) in &pairs {
 			t.insert(x, y).unwrap();
 		}
 	}
 
-<<<<<<< HEAD
-	let t = RefTrieDBBuilder::new_unchecked(&memdb, &root).build();
-=======
 	let t = TrieDB::<T>::new(&memdb, &root).unwrap();
->>>>>>> 2e02b093
 
 	let mut iter = t.iter().unwrap();
 	assert_eq!(
@@ -147,51 +91,13 @@
 	let mut memdb = PrefixedMemoryDB::<T>::default();
 	let mut root = Default::default();
 	{
-<<<<<<< HEAD
-		let mut t = RefTrieDBMutNoExtBuilder::new(&mut memdb, &mut root).build();
-		for (x, y) in &pairs {
-			t.insert(x, y).unwrap();
-		}
-	}
-
-	let t = RefTrieDBNoExtBuilder::new_unchecked(&memdb, &root).build();
-
-	let mut iter = t.iter().unwrap();
-	assert_eq!(
-		iter.next().unwrap().unwrap(),
-		(hex!("0103000000000000000464").to_vec(), hex!("fffffffffe").to_vec())
-	);
-	iter.seek(&hex!("00")[..]).unwrap();
-	assert_eq!(
-		pairs,
-		iter.map(|x| x.unwrap()).map(|(k, v)| (k, v[..].to_vec())).collect::<Vec<_>>(),
-	);
-	let mut iter = t.iter().unwrap();
-	iter.seek(&hex!("0103000000000000000465")[..]).unwrap();
-	assert_eq!(
-		&pairs[1..],
-		&iter.map(|x| x.unwrap()).map(|(k, v)| (k, v[..].to_vec())).collect::<Vec<_>>()[..],
-	);
-}
-
-#[test]
-fn iterator() {
-	let d = vec![b"A".to_vec(), b"AA".to_vec(), b"AB".to_vec(), b"B".to_vec()];
-
-	let mut memdb = MemoryDB::<KeccakHasher, PrefixedKey<_>, DBValue>::default();
-	let mut root = Default::default();
-	{
-		let mut t = RefTrieDBMutBuilder::new(&mut memdb, &mut root).build();
-=======
 		let mut t = TrieDBMut::<T>::new(&mut memdb, &mut root);
->>>>>>> 2e02b093
 		for x in &d {
 			t.insert(x, x).unwrap();
 		}
 	}
 
-<<<<<<< HEAD
-	let t = RefTrieDBBuilder::new_unchecked(&memdb, &root).build();
+	let t = TrieDBBuilder::<T>::new(&memdb, &root).unwrap().build();
 	assert_eq!(
 		d.iter().map(|i| i.clone()).collect::<Vec<_>>(),
 		t.iter().unwrap().map(|x| x.unwrap().0).collect::<Vec<_>>()
@@ -199,58 +105,21 @@
 	assert_eq!(d, t.iter().unwrap().map(|x| x.unwrap().1).collect::<Vec<_>>());
 }
 
-#[test]
-fn iterator_without_extension() {
-	let d = vec![b"A".to_vec(), b"AA".to_vec(), b"AB".to_vec(), b"B".to_vec()];
-
-	let mut memdb = MemoryDB::<KeccakHasher, PrefixedKey<_>, DBValue>::default();
-	let mut root = Default::default();
-	{
-		let mut t = RefTrieDBMutNoExtBuilder::new(&mut memdb, &mut root).build();
-		for x in &d {
-			t.insert(x, x).unwrap();
-		}
-	}
-
-	let t = RefTrieDBNoExtBuilder::new_unchecked(&memdb, &root).build();
-=======
-	let t = TrieDB::<T>::new(&memdb, &root).unwrap();
->>>>>>> 2e02b093
-	assert_eq!(
-		d.iter().map(|i| i.clone()).collect::<Vec<_>>(),
-		t.iter().unwrap().map(|x| x.unwrap().0).collect::<Vec<_>>()
-	);
-	assert_eq!(d, t.iter().unwrap().map(|x| x.unwrap().1).collect::<Vec<_>>());
-}
-
-<<<<<<< HEAD
-#[test]
-fn iterator_seek() {
-=======
 test_layouts!(iterator_seek, iterator_seek_internal);
 fn iterator_seek_internal<T: TrieLayout>() {
->>>>>>> 2e02b093
 	let d = vec![b"A".to_vec(), b"AA".to_vec(), b"AB".to_vec(), b"B".to_vec()];
 	let vals = vec![vec![0; 32], vec![1; 32], vec![2; 32], vec![3; 32]];
 
 	let mut memdb = PrefixedMemoryDB::<T>::default();
 	let mut root = Default::default();
 	{
-<<<<<<< HEAD
-		let mut t = RefTrieDBMutNoExtBuilder::new(&mut memdb, &mut root).build();
-=======
-		let mut t = TrieDBMut::<T>::new(&mut memdb, &mut root);
->>>>>>> 2e02b093
+		let mut t = TrieDBMutBuilder::<T>::new(&mut memdb, &mut root).build();
 		for (k, val) in d.iter().zip(vals.iter()) {
 			t.insert(k, val.as_slice()).unwrap();
 		}
 	}
 
-<<<<<<< HEAD
-	let t = RefTrieDBNoExtBuilder::new_unchecked(&memdb, &root).build();
-=======
-	let t = TrieDB::<T>::new(&memdb, &root).unwrap();
->>>>>>> 2e02b093
+	let t = TrieDBBuilder::<T>::new(&memdb, &root).unwrap().build();
 	let mut iter = t.iter().unwrap();
 	assert_eq!(iter.next().unwrap().unwrap(), (b"A".to_vec(), vals[0].clone()));
 	iter.seek(b"!").unwrap();
@@ -293,77 +162,36 @@
 	let mut memdb = PrefixedMemoryDB::<T>::default();
 	let mut root = Default::default();
 	{
-<<<<<<< HEAD
-		let mut t = RefTrieDBMutBuilder::new(&mut memdb, &mut root).build();
-=======
-		let mut t = TrieDBMut::<T>::new(&mut memdb, &mut root);
->>>>>>> 2e02b093
+		let mut t = TrieDBMutBuilder::<T>::new(&mut memdb, &mut root).build();
 		t.insert(b"A", b"ABC").unwrap();
 		t.insert(b"B", b"ABCBAAAAAAAAAAAAAAAAAAAAAAAAAAAA").unwrap();
 	}
 
-<<<<<<< HEAD
-	let t = RefTrieDBBuilder::new_unchecked(&memdb, &root).build();
-=======
-	let t = TrieDB::<T>::new(&memdb, &root).unwrap();
->>>>>>> 2e02b093
+	let t = TrieDBBuilder::<T>::new(&memdb, &root).unwrap().build();
 	assert_eq!(t.get_with(b"A", |x: &[u8]| x.len()).unwrap(), Some(3));
 	assert_eq!(t.get_with(b"B", |x: &[u8]| x.len()).unwrap(), Some(32));
 	assert_eq!(t.get_with(b"C", |x: &[u8]| x.len()).unwrap(), None);
 }
 
-<<<<<<< HEAD
-#[test]
-fn get_length_without_extension() {
-	let mut memdb = MemoryDB::<KeccakHasher, PrefixedKey<_>, DBValue>::default();
-	let mut root = Default::default();
-	{
-		let mut t = RefTrieDBMutNoExtBuilder::new(&mut memdb, &mut root).build();
-		t.insert(b"A", b"ABC").unwrap();
-		t.insert(b"B", b"ABCBA").unwrap();
-	}
-
-	let t = RefTrieDBNoExtBuilder::new_unchecked(&memdb, &root).build();
-	assert_eq!(t.get_with(b"A", |x: &[u8]| x.len()).unwrap(), Some(3));
-	assert_eq!(t.get_with(b"B", |x: &[u8]| x.len()).unwrap(), Some(5));
-	assert_eq!(t.get_with(b"C", |x: &[u8]| x.len()).unwrap(), None);
-}
-
-#[test]
-fn debug_output_supports_pretty_print() {
-=======
 test_layouts!(debug_output_supports_pretty_print, debug_output_supports_pretty_print_internal);
 fn debug_output_supports_pretty_print_internal<T: TrieLayout>() {
->>>>>>> 2e02b093
 	let d = vec![b"A".to_vec(), b"AA".to_vec(), b"AB".to_vec(), b"B".to_vec()];
 
 	let mut memdb = PrefixedMemoryDB::<T>::default();
 	let mut root = Default::default();
 	let root = {
-<<<<<<< HEAD
-		let mut t = RefTrieDBMutBuilder::new(&mut memdb, &mut root).build();
-=======
-		let mut t = TrieDBMut::<T>::new(&mut memdb, &mut root);
->>>>>>> 2e02b093
+		let mut t = TrieDBMutBuilder::<T>::new(&mut memdb, &mut root).build();
 		for x in &d {
 			t.insert(x, x).unwrap();
 		}
 		t.root().clone()
 	};
-<<<<<<< HEAD
-	let t = RefTrieDBBuilder::new_unchecked(&memdb, &root).build();
-
-	assert_eq!(
-		format!("{:#?}", t),
-		"TrieDB {
-=======
-	let t = TrieDB::<T>::new(&memdb, &root).unwrap();
+	let t = TrieDBBuilder::<T>::new(&memdb, &root).unwrap().build();
 
 	if T::USE_EXTENSION {
 		assert_eq!(
 			format!("{:#?}", t),
 			"TrieDB {
->>>>>>> 2e02b093
     hash_count: 0,
     root: Node::Extension {
         slice: 4,
@@ -421,17 +249,6 @@
         },
     },
 }"
-<<<<<<< HEAD
-	);
-}
-
-#[test]
-fn test_lookup_with_corrupt_data_returns_decoder_error() {
-	let mut memdb = MemoryDB::<KeccakHasher, PrefixedKey<_>, DBValue>::default();
-	let mut root = Default::default();
-	{
-		let mut t = RefTrieDBMutBuilder::new(&mut memdb, &mut root).build();
-=======
 		)
 	} else {
 		// untested without extension
@@ -446,27 +263,17 @@
 	let mut memdb = PrefixedMemoryDB::<T>::default();
 	let mut root = Default::default();
 	{
-		let mut t = TrieDBMut::<T>::new(&mut memdb, &mut root);
->>>>>>> 2e02b093
+		let mut t = TrieDBMutBuilder::<T>::new(&mut memdb, &mut root).build();
 		t.insert(b"A", b"ABC").unwrap();
 		t.insert(b"B", b"ABCBA").unwrap();
 	}
 
-<<<<<<< HEAD
-	let t = RefTrieDBBuilder::new_unchecked(&memdb, &root).build();
+	let t = TrieDBBuilder::<T>::new(&memdb, &root).unwrap().build();
 
 	// query for an invalid data type to trigger an error
 	let q = |x: &[u8]| x.len() < 64;
-	let lookup = RefLookup { db: t.db(), query: q, hash: root, cache: None, recorder: None };
+	let lookup = Lookup { db: t.db(), query: q, hash: root, cache: None, recorder: None };
 	let query_result = lookup.look_up(&b"A"[..], NibbleSlice::new(b"A"));
-=======
-	let t = TrieDB::<T>::new(&memdb, &root).unwrap();
-
-	// query for an invalid data type to trigger an error
-	let q = |x: &[u8]| x.len() < 64;
-	let lookup = Lookup::<T, _> { db: t.db(), query: q, hash: root };
-	let query_result = lookup.look_up(NibbleSlice::new(b"A"));
->>>>>>> 2e02b093
 	assert_eq!(query_result.unwrap().unwrap(), true);
 }
 
