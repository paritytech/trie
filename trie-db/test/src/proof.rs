// Copyright 2019, 2020 Parity Technologies
//
// Licensed under the Apache License, Version 2.0 (the "License");
// you may not use this file except in compliance with the License.
// You may obtain a copy of the License at
//
//     http://www.apache.org/licenses/LICENSE-2.0
//
// Unless required by applicable law or agreed to in writing, software
// distributed under the License is distributed on an "AS IS" BASIS,
// WITHOUT WARRANTIES OR CONDITIONS OF ANY KIND, either express or implied.
// See the License for the specific language governing permissions and
// limitations under the License.

use hash_db::Hasher;
use reference_trie::{
<<<<<<< HEAD
	NoExtensionLayout, test_layouts_no_meta,
=======
	NoExtensionLayout, test_layouts,
>>>>>>> 618beec2
};

use trie_db::{
	DBValue, TrieDB, TrieDBMut, TrieLayout, TrieMut,
	proof::{generate_proof, verify_proof, VerifyError}, Trie,
};

type MemoryDB<T> = memory_db::MemoryDB<
	<T as TrieLayout>::Hash,
	memory_db::HashKey<<T as TrieLayout>::Hash>,
	DBValue,
<<<<<<< HEAD
	<T as TrieLayout>::MetaHasher,
=======
>>>>>>> 618beec2
>;


fn test_entries() -> Vec<(&'static [u8], &'static [u8])> {
	vec![
		// "alfa" is at a hash-referenced leaf node.
		(b"alfa", &[0; 32]),
			// "bravo" is at an inline leaf node.
		(b"bravo", b"bravo"),
		// "do" is at a hash-referenced branch node.
		(b"do", b"verb"),
		// "dog" is at a hash-referenced branch node.
		(b"dog", b"puppy"),
		// "doge" is at a hash-referenced leaf node.
		(b"doge", &[0; 32]),
		// extension node "o" (plus nibble) to next branch.
		(b"horse", b"stallion"),
		(b"house", b"building"),
	]
}

fn test_generate_proof<L: TrieLayout<Meta = ()>>(
	entries: Vec<(&'static [u8], &'static [u8])>,
	keys: Vec<&'static [u8]>,
) -> (<L::Hash as Hasher>::Out, Vec<Vec<u8>>, Vec<(&'static [u8], Option<DBValue>)>)
{
	// Populate DB with full trie from entries.
	let (db, root) = {
		let mut db = <MemoryDB<L>>::default();
		let mut root = Default::default();
		{
			let mut trie = <TrieDBMut<L>>::new(&mut db, &mut root);
			for (key, value) in entries.iter() {
				trie.insert(key, value).unwrap();
			}
		}
		(db, root)
	};

	// Generate proof for the given keys..
	let trie = <TrieDB<L>>::new(&db, &root).unwrap();
	let proof = generate_proof::<_, L, _, _>(&trie, keys.iter()).unwrap();
	let items = keys.into_iter()
		.map(|key| (key, trie.get(key).unwrap()))
		.collect();

	(root, proof, items)
}

<<<<<<< HEAD
test_layouts_no_meta!(trie_proof_works, trie_proof_works_internal);
fn trie_proof_works_internal<T: TrieLayout<Meta = ()>>() {
	// TODO currently we do not support proof with `MetaHasher`.
=======
test_layouts!(trie_proof_works, trie_proof_works_internal);
fn trie_proof_works_internal<T: TrieLayout>() {
>>>>>>> 618beec2
	if !T::USE_META {
		let (root, proof, items) = test_generate_proof::<T>(
			test_entries(),
			vec![
				b"do",
				b"dog",
				b"doge",
				b"bravo",
				b"alfabet", // None, not found under leaf node
				b"d", // None, witness is extension node with omitted child
				b"do\x10", // None, empty branch child
				b"halp", // None, witness is extension node with non-omitted child
			],
		);

<<<<<<< HEAD
		verify_proof::<T, _, _, _>(&root, &proof, items.iter()).unwrap();
	}
}

test_layouts_no_meta!(trie_proof_works_for_empty_trie, trie_proof_works_for_empty_trie_internal);
fn trie_proof_works_for_empty_trie_internal<T: TrieLayout<Meta = ()>>() {
=======
		verify_proof::<T, _, _, _>(&root, &proof, items.iter(), Default::default()).unwrap();
	}
}

test_layouts!(trie_proof_works_for_empty_trie, trie_proof_works_for_empty_trie_internal);
fn trie_proof_works_for_empty_trie_internal<T: TrieLayout>() {
>>>>>>> 618beec2
	let (root, proof, items) = test_generate_proof::<T>(
		vec![],
		vec![
			b"alpha",
			b"bravo",
			b"\x42\x42",
		],
	);

<<<<<<< HEAD
	verify_proof::<T, _, _, _>(&root, &proof, items.iter()).unwrap();
}

test_layouts_no_meta!(test_verify_duplicate_keys, test_verify_duplicate_keys_internal);
fn test_verify_duplicate_keys_internal<T: TrieLayout<Meta = ()>>() {
=======
	verify_proof::<T, _, _, _>(&root, &proof, items.iter(), Default::default()).unwrap();
}

test_layouts!(test_verify_duplicate_keys, test_verify_duplicate_keys_internal);
fn test_verify_duplicate_keys_internal<T: TrieLayout>() {
>>>>>>> 618beec2
	let (root, proof, _) = test_generate_proof::<T>(
		test_entries(),
		vec![b"bravo"],
	);

	let items = vec![
		(b"bravo", Some(b"bravo")),
		(b"bravo", Some(b"bravo")),
	];
	assert!(
<<<<<<< HEAD
		if let Err(VerifyError::DuplicateKey(key)) = verify_proof::<T, _, _, _>(&root, &proof, items.iter()) {
=======
		if let Err(VerifyError::DuplicateKey(key)) = verify_proof::<T, _, _, _>(
			&root,
			&proof,
			items.iter(),
			Default::default(),
	) {
>>>>>>> 618beec2
			key == b"bravo".to_vec()
		} else {
			false
		}
	);
}

<<<<<<< HEAD
test_layouts_no_meta!(test_verify_extraneaous_node, test_verify_extraneaous_node_internal);
fn test_verify_extraneaous_node_internal<T: TrieLayout<Meta = ()>>() {
=======
test_layouts!(test_verify_extraneaous_node, test_verify_extraneaous_node_internal);
fn test_verify_extraneaous_node_internal<T: TrieLayout>() {
>>>>>>> 618beec2
	let (root, proof, _) = test_generate_proof::<T>(
		test_entries(),
		vec![b"bravo", b"do"],
	);

	let items = vec![
		(b"bravo", Some(b"bravo")),
	];
	assert!(matches!(
<<<<<<< HEAD
		verify_proof::<T, _, _, _>(&root, &proof, items.iter()),
=======
		verify_proof::<T, _, _, _>(&root, &proof, items.iter(), Default::default()),
>>>>>>> 618beec2
		Err(VerifyError::ExtraneousNode)
	));
}

<<<<<<< HEAD
test_layouts_no_meta!(test_verify_extraneaous_value, test_verify_extraneaous_value_internal);
fn test_verify_extraneaous_value_internal<T: TrieLayout<Meta = ()>>() {
=======
test_layouts!(test_verify_extraneaous_value, test_verify_extraneaous_value_internal);
fn test_verify_extraneaous_value_internal<T: TrieLayout>() {
>>>>>>> 618beec2
	let (root, proof, _) = test_generate_proof::<T>(
		test_entries(),
		vec![b"doge"],
	);

	let items = vec![
		(&b"do"[..], Some(&b"verb"[..])),
		(&b"doge"[..], Some(&[0; 32][..])),
	];
	assert!(
<<<<<<< HEAD
		if let Err(VerifyError::ExtraneousValue(val)) = verify_proof::<T, _, _, _>(&root, &proof, items.iter()) {
=======
		if let Err(VerifyError::ExtraneousValue(val)) = verify_proof::<T, _, _, _>(
			&root,
			&proof,
			items.iter(),
			Default::default(),
		) {
>>>>>>> 618beec2
			val == b"do".to_vec()
		} else {
			false
		}
	);
}

#[test]
fn test_verify_extraneous_hash_reference() {
	let (root, proof, _) = test_generate_proof::<NoExtensionLayout>(
		test_entries(),
		vec![b"do"],
	);

	let items = vec![
		(&b"alfa"[..], Some(&[0; 32][..])),
		(&b"do"[..], Some(&b"verb"[..])),
	];
	match verify_proof::<NoExtensionLayout, _, _, _>(&root, &proof, items.iter(), Default::default()) {
		Err(VerifyError::ExtraneousHashReference(_)) => {}
		result => panic!("expected VerifyError::ExtraneousHashReference, got {:?}", result),
	}
}

<<<<<<< HEAD
test_layouts_no_meta!(test_verify_invalid_child_reference, test_verify_invalid_child_reference_internal);
fn test_verify_invalid_child_reference_internal<T: TrieLayout<Meta = ()>>() {
=======
test_layouts!(test_verify_invalid_child_reference, test_verify_invalid_child_reference_internal);
fn test_verify_invalid_child_reference_internal<T: TrieLayout>() {
>>>>>>> 618beec2
	let (root, proof, _) = test_generate_proof::<T>(
		test_entries(),
		vec![b"bravo"],
	);

	// InvalidChildReference because "bravo" is in an inline leaf node and a 32-byte value cannot
	// fit in an inline leaf.
	let items = vec![
		(b"bravo", Some([0; 32])),
	];
<<<<<<< HEAD
	match verify_proof::<T, _, _, _>(&root, &proof, items.iter()) {
=======
	match verify_proof::<T, _, _, _>(&root, &proof, items.iter(), Default::default()) {
>>>>>>> 618beec2
		Err(VerifyError::InvalidChildReference(_)) => {}
		result => panic!("expected VerifyError::InvalidChildReference, got {:?}", result),
	}
}

<<<<<<< HEAD
test_layouts_no_meta!(test_verify_value_mismatch_some_to_none, test_verify_value_mismatch_some_to_none_internal);
fn test_verify_value_mismatch_some_to_none_internal<T: TrieLayout<Meta = ()>>() {
=======
test_layouts!(test_verify_value_mismatch_some_to_none, test_verify_value_mismatch_some_to_none_internal);
fn test_verify_value_mismatch_some_to_none_internal<T: TrieLayout>() {
>>>>>>> 618beec2
	let (root, proof, _) = test_generate_proof::<T>(
		test_entries(),
		vec![b"horse"],
	);

	let items = vec![
		(&b"horse"[..], Some(&b"stallion"[..])),
		(&b"halp"[..], Some(&b"plz"[..])),
	];
	assert!(
<<<<<<< HEAD
		if let Err(VerifyError::ValueMismatch(val)) = verify_proof::<T, _, _, _>(&root, &proof, items.iter()) {
=======
		if let Err(VerifyError::ValueMismatch(val)) = verify_proof::<T, _, _, _>(
			&root,
			&proof,
			items.iter(),
			Default::default(),
		) {
>>>>>>> 618beec2
			val == b"halp".to_vec()
		} else {
			false
		}
	);
}

<<<<<<< HEAD
test_layouts_no_meta!(test_verify_value_mismatch_none_to_some, test_verify_value_mismatch_none_to_some_internal);
fn test_verify_value_mismatch_none_to_some_internal<T: TrieLayout<Meta = ()>>() {
=======
test_layouts!(test_verify_value_mismatch_none_to_some, test_verify_value_mismatch_none_to_some_internal);
fn test_verify_value_mismatch_none_to_some_internal<T: TrieLayout>() {
>>>>>>> 618beec2
	let (root, proof, _) = test_generate_proof::<T>(
		test_entries(),
		vec![b"alfa", b"bravo"],
	);

	let items = vec![
		(&b"alfa"[..], Some(&[0; 32][..])),
		(&b"bravo"[..], None),
	];
	assert!(
<<<<<<< HEAD
		if let Err(VerifyError::ValueMismatch(val)) = verify_proof::<T, _, _, _>(&root, &proof, items.iter()) {
=======
		if let Err(VerifyError::ValueMismatch(val)) = verify_proof::<T, _, _, _>(
			&root,
			&proof,
			items.iter(),
			Default::default(),
		) {
>>>>>>> 618beec2
			val == b"bravo".to_vec()
		} else {
			false
		}
	);
}

<<<<<<< HEAD
test_layouts_no_meta!(test_verify_incomplete_proof, test_verify_incomplete_proof_internal);
fn test_verify_incomplete_proof_internal<T: TrieLayout<Meta = ()>>() {
=======
test_layouts!(test_verify_incomplete_proof, test_verify_incomplete_proof_internal);
fn test_verify_incomplete_proof_internal<T: TrieLayout>() {
>>>>>>> 618beec2
	let (root, mut proof, items) = test_generate_proof::<T>(
		test_entries(),
		vec![b"alfa"],
	);

	proof.pop();
	assert!(matches!(
<<<<<<< HEAD
		verify_proof::<T, _, _, _>(&root, &proof, items.iter()),
=======
		verify_proof::<T, _, _, _>(&root, &proof, items.iter(), Default::default()),
>>>>>>> 618beec2
		Err(VerifyError::IncompleteProof)
	));
}

<<<<<<< HEAD
test_layouts_no_meta!(test_verify_root_mismatch, test_verify_root_mismatch_internal);
fn test_verify_root_mismatch_internal<T: TrieLayout<Meta = ()>>() {
=======
test_layouts!(test_verify_root_mismatch, test_verify_root_mismatch_internal);
fn test_verify_root_mismatch_internal<T: TrieLayout>() {
>>>>>>> 618beec2
	let (root, proof, _) = test_generate_proof::<T>(
		test_entries(),
		vec![b"bravo"],
	);

	let items = vec![
		(b"bravo", Some("incorrect")),
	];
<<<<<<< HEAD
	match verify_proof::<T, _, _, _>(&root, &proof, items.iter()) {
=======
	match verify_proof::<T, _, _, _>(&root, &proof, items.iter(), Default::default()) {
>>>>>>> 618beec2
		Err(VerifyError::RootMismatch(_)) => {}
		result => panic!("expected VerifyError::RootMismatch, got {:?}", result),
	}
}

<<<<<<< HEAD
test_layouts_no_meta!(test_verify_decode_error, test_verify_decode_error_internal);
fn test_verify_decode_error_internal<T: TrieLayout<Meta = ()>>() {
=======
test_layouts!(test_verify_decode_error, test_verify_decode_error_internal);
fn test_verify_decode_error_internal<T: TrieLayout>() {
>>>>>>> 618beec2
	let (root, mut proof, items) = test_generate_proof::<T>(
		test_entries(),
		vec![b"bravo"],
	);

	proof.insert(0, b"this is not a trie node".to_vec());
<<<<<<< HEAD
	match verify_proof::<T, _, _, _>(&root, &proof, items.iter()) {
=======
	match verify_proof::<T, _, _, _>(&root, &proof, items.iter(), Default::default()) {
>>>>>>> 618beec2
		Err(VerifyError::DecodeError(_)) => {}
		result => panic!("expected VerifyError::DecodeError, got {:?}", result),
	}
}<|MERGE_RESOLUTION|>--- conflicted
+++ resolved
@@ -14,11 +14,7 @@
 
 use hash_db::Hasher;
 use reference_trie::{
-<<<<<<< HEAD
-	NoExtensionLayout, test_layouts_no_meta,
-=======
 	NoExtensionLayout, test_layouts,
->>>>>>> 618beec2
 };
 
 use trie_db::{
@@ -30,10 +26,6 @@
 	<T as TrieLayout>::Hash,
 	memory_db::HashKey<<T as TrieLayout>::Hash>,
 	DBValue,
-<<<<<<< HEAD
-	<T as TrieLayout>::MetaHasher,
-=======
->>>>>>> 618beec2
 >;
 
 
@@ -55,7 +47,7 @@
 	]
 }
 
-fn test_generate_proof<L: TrieLayout<Meta = ()>>(
+fn test_generate_proof<L: TrieLayout>(
 	entries: Vec<(&'static [u8], &'static [u8])>,
 	keys: Vec<&'static [u8]>,
 ) -> (<L::Hash as Hasher>::Out, Vec<Vec<u8>>, Vec<(&'static [u8], Option<DBValue>)>)
@@ -83,14 +75,8 @@
 	(root, proof, items)
 }
 
-<<<<<<< HEAD
-test_layouts_no_meta!(trie_proof_works, trie_proof_works_internal);
-fn trie_proof_works_internal<T: TrieLayout<Meta = ()>>() {
-	// TODO currently we do not support proof with `MetaHasher`.
-=======
 test_layouts!(trie_proof_works, trie_proof_works_internal);
 fn trie_proof_works_internal<T: TrieLayout>() {
->>>>>>> 618beec2
 	if !T::USE_META {
 		let (root, proof, items) = test_generate_proof::<T>(
 			test_entries(),
@@ -106,21 +92,12 @@
 			],
 		);
 
-<<<<<<< HEAD
-		verify_proof::<T, _, _, _>(&root, &proof, items.iter()).unwrap();
-	}
-}
-
-test_layouts_no_meta!(trie_proof_works_for_empty_trie, trie_proof_works_for_empty_trie_internal);
-fn trie_proof_works_for_empty_trie_internal<T: TrieLayout<Meta = ()>>() {
-=======
 		verify_proof::<T, _, _, _>(&root, &proof, items.iter(), Default::default()).unwrap();
 	}
 }
 
 test_layouts!(trie_proof_works_for_empty_trie, trie_proof_works_for_empty_trie_internal);
 fn trie_proof_works_for_empty_trie_internal<T: TrieLayout>() {
->>>>>>> 618beec2
 	let (root, proof, items) = test_generate_proof::<T>(
 		vec![],
 		vec![
@@ -130,19 +107,11 @@
 		],
 	);
 
-<<<<<<< HEAD
-	verify_proof::<T, _, _, _>(&root, &proof, items.iter()).unwrap();
-}
-
-test_layouts_no_meta!(test_verify_duplicate_keys, test_verify_duplicate_keys_internal);
-fn test_verify_duplicate_keys_internal<T: TrieLayout<Meta = ()>>() {
-=======
 	verify_proof::<T, _, _, _>(&root, &proof, items.iter(), Default::default()).unwrap();
 }
 
 test_layouts!(test_verify_duplicate_keys, test_verify_duplicate_keys_internal);
 fn test_verify_duplicate_keys_internal<T: TrieLayout>() {
->>>>>>> 618beec2
 	let (root, proof, _) = test_generate_proof::<T>(
 		test_entries(),
 		vec![b"bravo"],
@@ -153,16 +122,12 @@
 		(b"bravo", Some(b"bravo")),
 	];
 	assert!(
-<<<<<<< HEAD
-		if let Err(VerifyError::DuplicateKey(key)) = verify_proof::<T, _, _, _>(&root, &proof, items.iter()) {
-=======
 		if let Err(VerifyError::DuplicateKey(key)) = verify_proof::<T, _, _, _>(
 			&root,
 			&proof,
 			items.iter(),
 			Default::default(),
 	) {
->>>>>>> 618beec2
 			key == b"bravo".to_vec()
 		} else {
 			false
@@ -170,13 +135,8 @@
 	);
 }
 
-<<<<<<< HEAD
-test_layouts_no_meta!(test_verify_extraneaous_node, test_verify_extraneaous_node_internal);
-fn test_verify_extraneaous_node_internal<T: TrieLayout<Meta = ()>>() {
-=======
 test_layouts!(test_verify_extraneaous_node, test_verify_extraneaous_node_internal);
 fn test_verify_extraneaous_node_internal<T: TrieLayout>() {
->>>>>>> 618beec2
 	let (root, proof, _) = test_generate_proof::<T>(
 		test_entries(),
 		vec![b"bravo", b"do"],
@@ -186,22 +146,13 @@
 		(b"bravo", Some(b"bravo")),
 	];
 	assert!(matches!(
-<<<<<<< HEAD
-		verify_proof::<T, _, _, _>(&root, &proof, items.iter()),
-=======
 		verify_proof::<T, _, _, _>(&root, &proof, items.iter(), Default::default()),
->>>>>>> 618beec2
 		Err(VerifyError::ExtraneousNode)
 	));
 }
 
-<<<<<<< HEAD
-test_layouts_no_meta!(test_verify_extraneaous_value, test_verify_extraneaous_value_internal);
-fn test_verify_extraneaous_value_internal<T: TrieLayout<Meta = ()>>() {
-=======
 test_layouts!(test_verify_extraneaous_value, test_verify_extraneaous_value_internal);
 fn test_verify_extraneaous_value_internal<T: TrieLayout>() {
->>>>>>> 618beec2
 	let (root, proof, _) = test_generate_proof::<T>(
 		test_entries(),
 		vec![b"doge"],
@@ -212,16 +163,12 @@
 		(&b"doge"[..], Some(&[0; 32][..])),
 	];
 	assert!(
-<<<<<<< HEAD
-		if let Err(VerifyError::ExtraneousValue(val)) = verify_proof::<T, _, _, _>(&root, &proof, items.iter()) {
-=======
 		if let Err(VerifyError::ExtraneousValue(val)) = verify_proof::<T, _, _, _>(
 			&root,
 			&proof,
 			items.iter(),
 			Default::default(),
 		) {
->>>>>>> 618beec2
 			val == b"do".to_vec()
 		} else {
 			false
@@ -246,13 +193,8 @@
 	}
 }
 
-<<<<<<< HEAD
-test_layouts_no_meta!(test_verify_invalid_child_reference, test_verify_invalid_child_reference_internal);
-fn test_verify_invalid_child_reference_internal<T: TrieLayout<Meta = ()>>() {
-=======
 test_layouts!(test_verify_invalid_child_reference, test_verify_invalid_child_reference_internal);
 fn test_verify_invalid_child_reference_internal<T: TrieLayout>() {
->>>>>>> 618beec2
 	let (root, proof, _) = test_generate_proof::<T>(
 		test_entries(),
 		vec![b"bravo"],
@@ -263,23 +205,14 @@
 	let items = vec![
 		(b"bravo", Some([0; 32])),
 	];
-<<<<<<< HEAD
-	match verify_proof::<T, _, _, _>(&root, &proof, items.iter()) {
-=======
 	match verify_proof::<T, _, _, _>(&root, &proof, items.iter(), Default::default()) {
->>>>>>> 618beec2
 		Err(VerifyError::InvalidChildReference(_)) => {}
 		result => panic!("expected VerifyError::InvalidChildReference, got {:?}", result),
 	}
 }
 
-<<<<<<< HEAD
-test_layouts_no_meta!(test_verify_value_mismatch_some_to_none, test_verify_value_mismatch_some_to_none_internal);
-fn test_verify_value_mismatch_some_to_none_internal<T: TrieLayout<Meta = ()>>() {
-=======
 test_layouts!(test_verify_value_mismatch_some_to_none, test_verify_value_mismatch_some_to_none_internal);
 fn test_verify_value_mismatch_some_to_none_internal<T: TrieLayout>() {
->>>>>>> 618beec2
 	let (root, proof, _) = test_generate_proof::<T>(
 		test_entries(),
 		vec![b"horse"],
@@ -290,16 +223,12 @@
 		(&b"halp"[..], Some(&b"plz"[..])),
 	];
 	assert!(
-<<<<<<< HEAD
-		if let Err(VerifyError::ValueMismatch(val)) = verify_proof::<T, _, _, _>(&root, &proof, items.iter()) {
-=======
 		if let Err(VerifyError::ValueMismatch(val)) = verify_proof::<T, _, _, _>(
 			&root,
 			&proof,
 			items.iter(),
 			Default::default(),
 		) {
->>>>>>> 618beec2
 			val == b"halp".to_vec()
 		} else {
 			false
@@ -307,13 +236,8 @@
 	);
 }
 
-<<<<<<< HEAD
-test_layouts_no_meta!(test_verify_value_mismatch_none_to_some, test_verify_value_mismatch_none_to_some_internal);
-fn test_verify_value_mismatch_none_to_some_internal<T: TrieLayout<Meta = ()>>() {
-=======
 test_layouts!(test_verify_value_mismatch_none_to_some, test_verify_value_mismatch_none_to_some_internal);
 fn test_verify_value_mismatch_none_to_some_internal<T: TrieLayout>() {
->>>>>>> 618beec2
 	let (root, proof, _) = test_generate_proof::<T>(
 		test_entries(),
 		vec![b"alfa", b"bravo"],
@@ -324,16 +248,12 @@
 		(&b"bravo"[..], None),
 	];
 	assert!(
-<<<<<<< HEAD
-		if let Err(VerifyError::ValueMismatch(val)) = verify_proof::<T, _, _, _>(&root, &proof, items.iter()) {
-=======
 		if let Err(VerifyError::ValueMismatch(val)) = verify_proof::<T, _, _, _>(
 			&root,
 			&proof,
 			items.iter(),
 			Default::default(),
 		) {
->>>>>>> 618beec2
 			val == b"bravo".to_vec()
 		} else {
 			false
@@ -341,13 +261,8 @@
 	);
 }
 
-<<<<<<< HEAD
-test_layouts_no_meta!(test_verify_incomplete_proof, test_verify_incomplete_proof_internal);
-fn test_verify_incomplete_proof_internal<T: TrieLayout<Meta = ()>>() {
-=======
 test_layouts!(test_verify_incomplete_proof, test_verify_incomplete_proof_internal);
 fn test_verify_incomplete_proof_internal<T: TrieLayout>() {
->>>>>>> 618beec2
 	let (root, mut proof, items) = test_generate_proof::<T>(
 		test_entries(),
 		vec![b"alfa"],
@@ -355,22 +270,13 @@
 
 	proof.pop();
 	assert!(matches!(
-<<<<<<< HEAD
-		verify_proof::<T, _, _, _>(&root, &proof, items.iter()),
-=======
 		verify_proof::<T, _, _, _>(&root, &proof, items.iter(), Default::default()),
->>>>>>> 618beec2
 		Err(VerifyError::IncompleteProof)
 	));
 }
 
-<<<<<<< HEAD
-test_layouts_no_meta!(test_verify_root_mismatch, test_verify_root_mismatch_internal);
-fn test_verify_root_mismatch_internal<T: TrieLayout<Meta = ()>>() {
-=======
 test_layouts!(test_verify_root_mismatch, test_verify_root_mismatch_internal);
 fn test_verify_root_mismatch_internal<T: TrieLayout>() {
->>>>>>> 618beec2
 	let (root, proof, _) = test_generate_proof::<T>(
 		test_entries(),
 		vec![b"bravo"],
@@ -379,34 +285,21 @@
 	let items = vec![
 		(b"bravo", Some("incorrect")),
 	];
-<<<<<<< HEAD
-	match verify_proof::<T, _, _, _>(&root, &proof, items.iter()) {
-=======
 	match verify_proof::<T, _, _, _>(&root, &proof, items.iter(), Default::default()) {
->>>>>>> 618beec2
 		Err(VerifyError::RootMismatch(_)) => {}
 		result => panic!("expected VerifyError::RootMismatch, got {:?}", result),
 	}
 }
 
-<<<<<<< HEAD
-test_layouts_no_meta!(test_verify_decode_error, test_verify_decode_error_internal);
-fn test_verify_decode_error_internal<T: TrieLayout<Meta = ()>>() {
-=======
 test_layouts!(test_verify_decode_error, test_verify_decode_error_internal);
 fn test_verify_decode_error_internal<T: TrieLayout>() {
->>>>>>> 618beec2
 	let (root, mut proof, items) = test_generate_proof::<T>(
 		test_entries(),
 		vec![b"bravo"],
 	);
 
 	proof.insert(0, b"this is not a trie node".to_vec());
-<<<<<<< HEAD
-	match verify_proof::<T, _, _, _>(&root, &proof, items.iter()) {
-=======
 	match verify_proof::<T, _, _, _>(&root, &proof, items.iter(), Default::default()) {
->>>>>>> 618beec2
 		Err(VerifyError::DecodeError(_)) => {}
 		result => panic!("expected VerifyError::DecodeError, got {:?}", result),
 	}
