--- conflicted
+++ resolved
@@ -25,10 +25,6 @@
 	<T as TrieLayout>::Hash,
 	memory_db::PrefixedKey<<T as TrieLayout>::Hash>,
 	DBValue,
-<<<<<<< HEAD
-	<T as TrieLayout>::MetaHasher,
-=======
->>>>>>> 618beec2
 >;
 
 fn build_trie_db<T: TrieLayout>(pairs: &[(Vec<u8>, Vec<u8>)])
