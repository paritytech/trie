--- conflicted
+++ resolved
@@ -12,21 +12,12 @@
 // See the License for the specific language governing permissions and
 // limitations under the License.
 
-<<<<<<< HEAD
-use keccak_hasher::KeccakHasher;
-use memory_db::{HashKey, MemoryDB, PrefixedKey};
-use reference_trie::{
-	RefTrieDBBuilder, RefTrieDBMutBuilder, RefTrieDBMutNoExtBuilder, RefTrieDBNoExtBuilder,
-};
-use trie_db::{DBValue, Trie, TrieMut};
-=======
 use memory_db::{HashKey, MemoryDB, PrefixedKey};
 use reference_trie::{
 	test_layouts, ExtensionLayout, HashedValueNoExt, HashedValueNoExtThreshold, NoExtensionLayout,
 	RefHasher,
 };
 use trie_db::{DBValue, TrieLayout};
->>>>>>> 2e02b093
 
 #[test]
 fn trie_root_empty() {
@@ -46,29 +37,18 @@
 	]);
 }
 
-<<<<<<< HEAD
-fn test_iter(data: Vec<(Vec<u8>, Vec<u8>)>) {
-	let mut db = MemoryDB::<KeccakHasher, PrefixedKey<_>, DBValue>::default();
-	let mut root = Default::default();
-	{
-		let mut t = RefTrieDBMutBuilder::new(&mut db, &mut root).build();
-=======
 fn test_iter<T: TrieLayout>(data: Vec<(Vec<u8>, Vec<u8>)>) {
-	use trie_db::{Trie, TrieDB, TrieDBMut, TrieMut};
-
 	let mut db = MemoryDB::<T::Hash, PrefixedKey<_>, DBValue>::default();
 	let mut root = Default::default();
 	{
-		let mut t = TrieDBMut::<T>::new(&mut db, &mut root);
->>>>>>> 2e02b093
+		let mut t = RefTrieDBMutBuilder::<T>::new(&mut db, &mut root).build();
 		for i in 0..data.len() {
 			let key: &[u8] = &data[i].0;
 			let value: &[u8] = &data[i].1;
 			t.insert(key, value).unwrap();
 		}
 	}
-<<<<<<< HEAD
-	let t = RefTrieDBBuilder::new_unchecked(&db, &root).build();
+	let t = RefTrieDBBuilder::<T>::new_unchecked(&db, &root).build();
 	for (i, kv) in t.iter().unwrap().enumerate() {
 		let (k, v) = kv.unwrap();
 		let key: &[u8] = &data[i].0;
@@ -81,36 +61,6 @@
 	}
 }
 
-fn test_iter_no_extension(data: Vec<(Vec<u8>, Vec<u8>)>) {
-	let mut db = MemoryDB::<KeccakHasher, PrefixedKey<_>, DBValue>::default();
-	let mut root = Default::default();
-	{
-		let mut t = RefTrieDBMutNoExtBuilder::new(&mut db, &mut root).build();
-		for i in 0..data.len() {
-			let key: &[u8] = &data[i].0;
-			let value: &[u8] = &data[i].1;
-			t.insert(key, value).unwrap();
-		}
-	}
-	let t = RefTrieDBNoExtBuilder::new_unchecked(&db, &root).build();
-	for (i, kv) in t.iter().unwrap().enumerate() {
-		let (k, v) = kv.unwrap();
-		let key: &[u8] = &data[i].0;
-=======
-	let t = TrieDB::<T>::new(&db, &root).unwrap();
-	for (i, kv) in t.iter().unwrap().enumerate() {
-		let (k, v) = kv.unwrap();
-		let key: &[u8] = &data[i].0;
->>>>>>> 2e02b093
-		let value: &[u8] = &data[i].1;
-		assert_eq!(k, key);
-		assert_eq!(v, value);
-	}
-	for (k, v) in data.into_iter() {
-		assert_eq!(&t.get(&k[..]).unwrap().unwrap()[..], &v[..]);
-	}
-}
-
 fn compare_implementations(data: Vec<(Vec<u8>, Vec<u8>)>) {
 	test_iter::<HashedValueNoExtThreshold>(data.clone());
 	test_iter::<HashedValueNoExt>(data.clone());
@@ -181,15 +131,9 @@
 		(vec![1u8, 2u8, 3u8, 5u8, 3u8], vec![7u8; 32]),
 	]);
 }
-<<<<<<< HEAD
-#[test]
-fn root_extension_bis() {
-	compare_root(vec![
-=======
 test_layouts!(root_extension_bis, root_extension_bis_internal);
 fn root_extension_bis_internal<T: TrieLayout>() {
 	compare_root::<T>(vec![
->>>>>>> 2e02b093
 		(vec![1u8, 2u8, 3u8, 3u8], vec![8u8; 32]),
 		(vec![1u8, 2u8, 3u8, 4u8], vec![7u8; 32]),
 	]);
@@ -288,23 +232,14 @@
 }
 #[test]
 fn fuzz_no_extension4() {
-<<<<<<< HEAD
-	compare_implementations_no_extension(vec![
-=======
-	compare_implementations(vec![
->>>>>>> 2e02b093
+	compare_implementations(vec![
 		(vec![0x01, 0x56], vec![0x1]),
 		(vec![0x02, 0x42], vec![0x2]),
 		(vec![0x02, 0x50], vec![0x3]),
 	]);
 }
-<<<<<<< HEAD
-#[test]
-fn fuzz_no_extension_insert_remove_1() {
-=======
 test_layouts!(fuzz_no_extension_insert_remove_1, fuzz_no_extension_insert_remove_1_internal);
 fn fuzz_no_extension_insert_remove_1_internal<T: TrieLayout>() {
->>>>>>> 2e02b093
 	let data = vec![
 		(false, vec![0], vec![251, 255]),
 		(false, vec![0, 1], vec![251, 255]),
@@ -313,13 +248,8 @@
 	];
 	compare_insert_remove::<T>(data);
 }
-<<<<<<< HEAD
-#[test]
-fn fuzz_no_extension_insert_remove_2() {
-=======
 test_layouts!(fuzz_no_extension_insert_remove_2, fuzz_no_extension_insert_remove_2_internal);
 fn fuzz_no_extension_insert_remove_2_internal<T: TrieLayout>() {
->>>>>>> 2e02b093
 	let data = vec![
 		(false, vec![0x00], vec![0xfd, 0xff]),
 		(false, vec![0x10, 0x00], vec![1; 32]),
@@ -331,26 +261,11 @@
 #[test]
 fn two_bytes_nibble_length() {
 	let data = vec![(vec![00u8], vec![0]), (vec![01u8; 64], vec![0; 32])];
-<<<<<<< HEAD
-	compare_implementations_no_extension(data.clone());
-	compare_implementations_no_extension_prefixed(data.clone());
-=======
 	compare_implementations(data.clone());
->>>>>>> 2e02b093
 }
 #[test]
 #[should_panic]
 fn too_big_nibble_length_old() {
-<<<<<<< HEAD
-	compare_implementations_h(vec![(vec![01u8; 64], vec![0; 32])]);
-}
-#[test]
-fn too_big_nibble_length_new() {
-	compare_implementations_no_extension(vec![(
-		vec![01u8; ((u16::max_value() as usize + 1) / 2) + 1],
-		vec![0; 32],
-	)]);
-=======
 	compare_implementations_prefixed_internal::<ExtensionLayout>(vec![(
 		vec![01u8; 64],
 		vec![0; 32],
@@ -362,7 +277,6 @@
 	// the other one got maximal length in encoding.
 	let data = vec![(vec![01u8; ((u16::max_value() as usize + 1) / 2) + 1], vec![0; 32])];
 	compare_implementations_prefixed_internal::<NoExtensionLayout>(data.clone());
->>>>>>> 2e02b093
 }
 #[test]
 fn polka_re_test() {
