--- conflicted
+++ resolved
@@ -41,12 +41,9 @@
 	trie_mut_build_b,
 	trie_iteration,
 	nibble_common_prefix,
-<<<<<<< HEAD
+	trie_proof_verification,
 	trie_mut_same_key_single,
 	trie_mut_same_key_batch,
-=======
-	trie_proof_verification,
->>>>>>> 38ae4938
 );
 criterion_main!(benches);
 
@@ -468,7 +465,43 @@
 	);
 }
 
-<<<<<<< HEAD
+fn trie_proof_verification(c: &mut Criterion) {
+	use memory_db::HashKey;
+
+	let mut data = input_unsorted(29, 204800, 32);
+	let mut keys = data[(data.len() / 3)..]
+		.iter()
+		.map(|(key, _)| key.clone())
+		.collect::<Vec<_>>();
+	data.truncate(data.len() * 2 / 3);
+
+	let data = data_sorted_unique(data);
+	keys.sort();
+	keys.dedup();
+
+	let mut mdb = memory_db::MemoryDB::<_, HashKey<_>, _>::default();
+	let root = reference_trie::calc_root_build(data, &mut mdb);
+
+	let trie = reference_trie::RefTrieDB::new(&mdb, &root).unwrap();
+	let proof = generate_proof(&trie, keys.iter()).unwrap();
+	let items = keys.into_iter()
+		.map(|key| {
+			let value = trie.get(&key).unwrap();
+			(key, value)
+		})
+		.collect::<Vec<_>>();
+
+	c.bench_function("trie_proof_verification", move |b: &mut Bencher|
+		b.iter(|| {
+			verify_proof::<reference_trie::ExtensionLayout, _, _, _>(
+				&root,
+				&proof,
+				items.iter()
+			).unwrap();
+		})
+	);
+}
+
 fn trie_mut_same_key_single(c: &mut Criterion) {
 	use memory_db::PrefixedKey;
 	use trie_db::TrieMut;
@@ -527,41 +560,4 @@
 			);
 			assert!(calc_root != root);
 		}));
-=======
-fn trie_proof_verification(c: &mut Criterion) {
-	use memory_db::HashKey;
-
-	let mut data = input_unsorted(29, 204800, 32);
-	let mut keys = data[(data.len() / 3)..]
-		.iter()
-		.map(|(key, _)| key.clone())
-		.collect::<Vec<_>>();
-	data.truncate(data.len() * 2 / 3);
-
-	let data = data_sorted_unique(data);
-	keys.sort();
-	keys.dedup();
-
-	let mut mdb = memory_db::MemoryDB::<_, HashKey<_>, _>::default();
-	let root = reference_trie::calc_root_build(data, &mut mdb);
-
-	let trie = reference_trie::RefTrieDB::new(&mdb, &root).unwrap();
-	let proof = generate_proof(&trie, keys.iter()).unwrap();
-	let items = keys.into_iter()
-		.map(|key| {
-			let value = trie.get(&key).unwrap();
-			(key, value)
-		})
-		.collect::<Vec<_>>();
-
-	c.bench_function("trie_proof_verification", move |b: &mut Bencher|
-		b.iter(|| {
-			verify_proof::<reference_trie::ExtensionLayout, _, _, _>(
-				&root,
-				&proof,
-				items.iter()
-			).unwrap();
-		})
-	);
->>>>>>> 38ae4938
 }